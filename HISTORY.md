--- conflicted
+++ resolved
@@ -14,21 +14,16 @@
   all parameters of a system and all `ReactionSystem` subsystems. The latter
   correspond to those parameters used within `Reaction`s.)
 - Added a custom `hash` for `Reaction`s to ensure they work in `Dict`s and
-<<<<<<< HEAD
-  `Set`s properly, and set-type comparisons between collections of `Reaction`s
-  work.
+  `Set`s properly, ensuring set-type comparisons between collections of
+  `Reaction`s work.
+- `ReactionSystem(rxs::Vector{Reaction}, t)` should now work and will infer the
+  species and parameters.
 - Added `extend(sys, reactionnetwork, name=nameof(sys))` to extend
   `ReactionSystem`s with constraint equations (algebraic equations or ODEs).
   Constraints are stored as a `NonlinearSystem` or `ODESystem` within the
   `ReactionSystem`, and accessible via `get_constraints(reactionnetwork)`.
 - Added `Catalyst.flatten(rn)` to allow flattening of a `ReactionSystem` with
   sub-systems into one `ReactionSystem`.
-=======
-  `Set`s properly, ensuring set-type comparisons between collections of
-  `Reaction`s work.
-- `ReactionSystem(rxs::Vector{Reaction}, t)` should now work and will infer the
-  species and parameters.
->>>>>>> 078e2b76
 
 ## Catalyst 9.0
 *1.* **BREAKING:** `netstoichmat`, `prodstoichmat` and `substoichmat` are now
