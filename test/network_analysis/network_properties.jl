### Prepares Tests ###

# Fetch packages.
using Catalyst, LinearAlgebra, Test, SparseArrays

# Sets stable rng number.
using StableRNGs
rng = StableRNG(514)

### Basic Tests ###

# Tests basic `ReactionComplex` properties.
let
    rcs1 = Catalyst.ReactionComplex([1, 2], [1, 3])
    rcs2 = Catalyst.ReactionComplex([1, 2], [1, 3])
    rcs3 = Catalyst.ReactionComplex([3], [2])
    @test rcs1 == rcs2
    @test rcs2 != rcs3
    @test length(rcs1) == 2
    @test length(rcs3) == 1
end

# Tests network analysis functions on MAPK network (by comparing to manually computed outputs).
let
    MAPK = @reaction_network MAPK begin
        (k₁, k₂),KKK + E1 <--> KKKE1
        k₃, KKKE1 --> KKK_ + E1
        (k₄, k₅), KKK_ + E2 <--> KKKE2
        k₆, KKKE2 --> KKK + E2
        (k₇, k₈), KK + KKK_ <--> KK_KKK_
        k₉, KK_KKK_ --> KKP + KKK_
        (k₁₀, k₁₁), KKP + KKK_ <--> KKPKKK_
        k₁₂, KKPKKK_ --> KKPP + KKK_
        (k₁₃, k₁₄), KKP + KKPase <--> KKPKKPase
        k₁₅, KKPPKKPase --> KKP + KKPase
        k₁₆,KKPKKPase --> KK + KKPase
        (k₁₇, k₁₈), KKPP + KKPase <--> KKPPKKPase
        (k₁₉, k₂₀), KKPP + K <--> KKPPK
        k₂₁, KKPPK --> KKPP + KP
        (k₂₂, k₂₃), KKPP + KP <--> KPKKPP
        k₂₄, KPKKPP --> KPP + KKPP
        (k₂₅, k₂₆), KP + KPase <--> KPKPase
        k₂₇, KKPPKPase --> KP + KPase
        k₂₈, KPKPase --> K + KPase
        (k₂₉, k₃₀), KPP + KPase <--> KKPPKPase
    end
    rcs, B = reactioncomplexes(MAPK)
    @test length(rcs) == 26
    num_lcs = length(linkageclasses(MAPK))
    @test num_lcs == 6
    δ = deficiency(MAPK)
    @test δ == 5
    @test all(==(0), linkagedeficiencies(MAPK))
    @test isreversible(MAPK) == false
    @test isweaklyreversible(MAPK, subnetworks(MAPK)) == false
    cls = conservationlaws(MAPK)
    @test Catalyst.get_networkproperties(MAPK).rank == 15

    k = rand(rng, numparams(MAPK))
    rates = Dict(zip(parameters(MAPK), k))
    @test Catalyst.iscomplexbalanced(MAPK, rates) == false
    # i=0;
    # for lcs in linkageclasses(MAPK)
    #     i=i+1
    #     println("Linkage no ",i)
    #     for comps in rcs[lcs]
    #         if comps.speciesids ≠ Int64[]
    #             println(sum(species(rn2)[comps.speciesids]))
    #         else
    #             println("0")
    #         end
    #     end
    #     println("-----------")
    # end
end

# Tests network analysis functions on a second network (by comparing to manually computed outputs).
let
    rn2 = @reaction_network begin
        (k₁, k₂), E + S1 <--> ES1
        (k₃, k₄), E + S2 <--> ES2
        (k₅, k₆),  S2 + ES1 <--> ES1S2
        (k₆, k₇), ES1S2 --> S1 + ES2
        k₈, ES1S2 --> E+P
        (k₉, k₁₀), S1 <--> 0
        (k₁₀, k₁₁), 0 <--> S2
        k₁₂, P --> 0
    end

    rcs, B = reactioncomplexes(rn2)
    @test length(rcs) == 12
    @test length(linkageclasses(rn2)) == 4
    @test deficiency(rn2) == 2
    @test all(==(0), linkagedeficiencies(rn2))
    @test isreversible(rn2) == false
    @test isweaklyreversible(rn2, subnetworks(rn2)) == false
    cls = conservationlaws(rn2)
    @test Catalyst.get_networkproperties(rn2).rank == 6

    k = rand(rng, numparams(rn2))
    rates = Dict(zip(parameters(rn2), k))
    @test Catalyst.iscomplexbalanced(rn2, rates) == false
    # i=0;
    # for lcs in linkageclasses(rn2)
    #     i=i+1
    #     println("Linkage no ",i)
    #     for comps in rcs[lcs]
    #         if comps.speciesids ≠ Int64[]
    #             println(sum(species(rn2)[comps.speciesids]))
    #         else
    #             println("0")
    #         end
    #     end
    #     println("-----------")
    # end
end

# Tests network analysis functions on third network (by comparing to manually computed outputs).
let
    rn3 = @reaction_network begin
        (k₁, k₂), A11 <--> 0
        (k₃, k₄), A11 <--> A13
        (k₅, k₆),  0 <--> A12
        (k₆, k₇), 0 <--> A2
        k₈, A10 --> 0
        (k₉, k₁₀), A12 <--> A6
        (k₁₁, k₁₂), A6<--> A4
        (k₁₃, k₁₄), A4 <--> A3
        k₁₅, A8 --> A9
        (k₁₆,k₁₇), A8 <--> A3 + A11
        k₁₈, A9 --> A3 + A10
        k₁₉, A2+A4 --> A2 + A6
    end
    rcs, B = reactioncomplexes(rn3)
    @test length(rcs) == 15
    @test length(linkageclasses(rn3)) == 3
    @test deficiency(rn3) == 2
    @test all(==(0), linkagedeficiencies(rn3))
    @test isreversible(rn3) == false
    @test isweaklyreversible(rn3, subnetworks(rn3)) == false
    cls = conservationlaws(rn3)
    @test Catalyst.get_networkproperties(rn3).rank == 10

    k = rand(rng, numparams(rn3))
    rates = Dict(zip(parameters(rn3), k))
    @test Catalyst.iscomplexbalanced(rn3, rates) == false
    # i=0;
    # for lcs in linkageclasses(rn3)
    #     i=i+1
    #     println("Linkage no ",i)
    #     for comps in rcs[lcs]
    #         if comps.speciesids ≠ Int64[]
    #             println(sum(species(rn3)[comps.speciesids]))
    #         else
    #             println("0")
    #         end
    #     end
    #     println("-----------")
    # end
end

let
    rn4 = @reaction_network begin
        (k1, k2), C1 <--> C2
        (k3, k4), C2 <--> C3
        (k5, k6), C3 <--> C1
    end

    k = rand(rng, numparams(rn4))
    rates = Dict(zip(parameters(rn4), k))
    @test Catalyst.iscomplexbalanced(rn4, rates) == true
end
    
### Tests Reversibility ###

# Test function.
function testreversibility(rn, B, rev, weak_rev)
    @test isreversible(rn) == rev
    subrn = subnetworks(rn)
    @test isweaklyreversible(rn, subrn) == weak_rev
end

# Tests reversibility for networks with known reversibility.
let
    rn = @reaction_network begin
        (k2, k1), A1 <--> A2 + A3
        k3, A2 + A3 --> A4
        k4, A4 --> A5
        (k6, k5), A5 <--> 2A6
        k7, 2A6 --> A4
        k8, A4 + A5 --> A7
    end
    rev = false
    weak_rev = false
    testreversibility(rn, reactioncomplexes(rn)[2], rev, weak_rev)

    k = rand(rng, numparams(rn))
    rates = Dict(zip(parameters(rn), k))
    @test Catalyst.iscomplexbalanced(rn, rates) == false 
end

let
    rn = @reaction_network begin
        (k2, k1), A1 <--> A2 + A3
        k3, A2 + A3 --> A4
        k4, A4 --> A5
        (k6, k5), A5 <--> 2A6
        k7, A4 --> 2A6
        (k9, k8), A4 + A5 <--> A7
    end
    rev = false
    weak_rev = false
    testreversibility(rn, reactioncomplexes(rn)[2], rev, weak_rev)

    k = rand(rng, numparams(rn))
    rates = Dict(zip(parameters(rn), k))
    @test Catalyst.iscomplexbalanced(rn, rates) == false 
end

let
    rn = @reaction_network begin
        k1, A --> B
        k2, A --> C
    end
    rev = false
    weak_rev = false
    testreversibility(rn, reactioncomplexes(rn)[2], rev, weak_rev)
    k = rand(rng, numparams(rn))
    rates = Dict(zip(parameters(rn), k))
    @test Catalyst.iscomplexbalanced(rn, rates) == false 
end

let
    rn = @reaction_network begin
        k1, A --> B
        k2, A --> C
        k3, B + C --> 2A
    end
    rev = false
    weak_rev = false
    testreversibility(rn, reactioncomplexes(rn)[2], rev, weak_rev)

    k = rand(rng, numparams(rn))
    rates = Dict(zip(parameters(rn), k))
    @test Catalyst.iscomplexbalanced(rn, rates) == false 
end

let
    rn = @reaction_network begin
        (k2, k1), A <--> 2B
        (k4, k3), A + C <--> D
        k5, D --> B + E
        k6, B + E --> A + C
    end
    rev = false
    weak_rev = true
    testreversibility(rn, reactioncomplexes(rn)[2], rev, weak_rev)

    k = rand(rng, numparams(rn))
    rates = Dict(zip(parameters(rn), k))
    @test Catalyst.iscomplexbalanced(rn, rates) == true 
end

let
    rn = @reaction_network begin
        (k2, k1), A + E <--> AE
        k3, AE --> B + E
    end
    rev = false
    weak_rev = false
    testreversibility(rn, reactioncomplexes(rn)[2], rev, weak_rev)

    k = rand(rng, numparams(rn))
    rates = Dict(zip(parameters(rn), k))
    @test Catalyst.iscomplexbalanced(rn, rates) == false 
end

let
    rn = @reaction_network begin
        (k2, k1), A + E <--> AE
        (k4, k3), AE <--> B + E
    end
    rev = true
    weak_rev = true
    testreversibility(rn, reactioncomplexes(rn)[2], rev, weak_rev)

    k = rand(rng, numparams(rn))
    rates = Dict(zip(parameters(rn), k))
    @test Catalyst.iscomplexbalanced(rn, rates) == true  
end

let
    rn = @reaction_network begin (k2, k1), A + B <--> 2A end
    rev = true
    weak_rev = true
    testreversibility(rn, reactioncomplexes(rn)[2], rev, weak_rev)

    k = rand(rng, numparams(rn))
    rates = Dict(zip(parameters(rn), k))
    @test Catalyst.iscomplexbalanced(rn, rates) == true 
end

let
    rn = @reaction_network begin
        k1, A + B --> 3A
        k2, 3A --> 2A + C
        k3, 2A + C --> 2B
        k4, 2B --> A + B
    end
    rev = false
    weak_rev = true
    testreversibility(rn, reactioncomplexes(rn)[2], rev, weak_rev)

    k = rand(rng, numparams(rn))
    rates = Dict(zip(parameters(rn), k))
    @test Catalyst.iscomplexbalanced(rn, rates) == true 
end

let
    rn = @reaction_network begin
        (k2, k1), A + E <--> AE
        (k4, k3), AE <--> B + E
        k5, B --> 0
        k6, 0 --> A
    end
    rev = false
    weak_rev = false
    testreversibility(rn, reactioncomplexes(rn)[2], rev, weak_rev)

    k = rand(rng, numparams(rn))
    rates = Dict(zip(parameters(rn), k))
    @test Catalyst.iscomplexbalanced(rn, rates) == false 
end

let
    rn = @reaction_network begin
        k1, 3A + 2B --> 3C 
        k2, B + 4D --> 2E
        k3, 2E --> 3C
        (k4, k5), B + 4D <--> 3A + 2B
        k6, F --> B + 4D
        k7, 3C --> F
    end

    k = rand(rng, numparams(rn))
    rates = Dict(zip(parameters(rn), k))
    @test Catalyst.iscomplexbalanced(rn, rates) == true 
end

### STRONG LINKAGE CLASS TESTS


# a) Checks that strong/terminal linkage classes are correctly found. Should identify the (A, B+C) linkage class as non-terminal, since B + C produces D
let
    rn = @reaction_network begin
        (k1, k2), A <--> B + C
        k3, B + C --> D
        k4, D --> E
        (k5, k6), E <--> 2F
        k7, 2F --> D
        (k8, k9), D + E <--> G
    end

    rcs, D = reactioncomplexes(rn)
    slcs = stronglinkageclasses(rn)
    tslcs = terminallinkageclasses(rn)
    @test length(slcs) == 3
    @test length(tslcs) == 2
    @test issubset([[1,2], [3,4,5], [6,7]], slcs)
    @test issubset([[3,4,5], [6,7]], tslcs) 
end

# b) Makes the D + E --> G reaction irreversible. Thus, (D+E) becomes a non-terminal linkage class. Checks whether correctly identifies both (A, B+C) and (D+E) as non-terminal 
let
    rn = @reaction_network begin
        (k1, k2), A <--> B + C
        k3, B + C --> D
        k4, D --> E
        (k5, k6), E <--> 2F
        k7, 2F --> D
        (k8, k9), D + E --> G
    end

    rcs, D = reactioncomplexes(rn)
    slcs = stronglinkageclasses(rn)
    tslcs = terminallinkageclasses(rn)
    @test length(slcs) == 4
    @test length(tslcs) == 2
    @test issubset([[1,2], [3,4,5], [6], [7]], slcs)
    @test issubset([[3,4,5], [7]], tslcs) 
end

# From a), makes the B + C <--> D reaction reversible. Thus, the non-terminal (A, B+C) linkage class gets absorbed into the terminal (A, B+C, D, E, 2F) linkage class, and the terminal linkage classes and strong linkage classes coincide. 
let
    rn = @reaction_network begin
        (k1, k2), A <--> B + C
        (k3, k4), B + C <--> D
        k5, D --> E
        (k6, k7), E <--> 2F
        k8, 2F --> D
        (k9, k10), D + E <--> G
    end

    rcs, D = reactioncomplexes(rn)
    slcs = stronglinkageclasses(rn)
    tslcs = terminallinkageclasses(rn)
    @test length(slcs) == 2
    @test length(tslcs) == 2
    @test issubset([[1,2,3,4,5], [6,7]], slcs)
    @test issubset([[1,2,3,4,5], [6,7]], tslcs) 
end

# Simple test for strong and terminal linkage classes
let
    rn = @reaction_network begin
        (k1, k2), A <--> 2B 
        k3, A --> C + D
        (k4, k5), C + D <--> E
        k6, 2B --> F
        (k7, k8), F <--> 2G
        (k9, k10), 2G <--> H
        k11, H --> F
    end

    rcs, D = reactioncomplexes(rn)
    slcs = stronglinkageclasses(rn)
    tslcs = terminallinkageclasses(rn)
    @test length(slcs) == 3
    @test length(tslcs) == 2
    @test issubset([[1,2], [3,4], [5,6,7]], slcs)
    @test issubset([[3,4], [5,6,7]], tslcs) 
end

<<<<<<< HEAD
### CONCENTRATION ROBUSTNESS TESTS

# Check whether concentration-robust species are correctly identified for two well-known reaction networks: the glyoxylate IDHKP-IDH system, and the EnvZ_OmpR signaling pathway. 

let
    IDHKP_IDH = @reaction_network begin
        (k1, k2), EIp + I <--> EIpI
        k3, EIpI --> EIp + Ip
        (k4, k5), E + Ip <--> EIp
        k6, EIp --> E + I
    end

    @test Catalyst.robustspecies(IDHKP_IDH) == [2]
    @test Catalyst.isconcentrationrobust(IDHKP_IDH, 2) == true
end

let
    EnvZ_OmpR = @reaction_network begin
        (k1, k2), X <--> XT
        k3, XT --> Xp
        (k4, k5), Xp + Y <--> XpY
        k6, XpY --> X + Yp
        (k7, k8), XT + Yp <--> XTYp
        k9, XTYp --> XT + Y
    end

    @test Catalyst.robustspecies(EnvZ_OmpR) == [6]
    @test Catalyst.isconcentrationrobust(EnvZ_OmpR, 6) == true
end

### DEFICIENCY ONE TESTS

# Fails because there are two terminal linkage classes in the linkage class
let 
    rn = @reaction_network begin
        k1, A + B --> 2B
        k2, A + B --> 2A
    end

    @test Catalyst.satisfiesdeficiencyone(rn) == false
end

# Fails because linkage deficiencies do not sum to total deficiency
let 
    rn = @reaction_network begin
        (k1, k2), A <--> 2A
        (k3, k4), A + B <--> C
        (k5, k6), C <--> B 
    end

    @test Catalyst.satisfiesdeficiencyone(rn) == false
end

# Fails because a linkage class has deficiency two
let 
    rn = @reaction_network begin
        k1, 3A --> A + 2B
        k2, A + 2B --> 3B
        k3, 3B --> 2A + B
        k4, 2A + B --> 3A
    end

    @test Catalyst.satisfiesdeficiencyone(rn) == false
end

let
    rn = @reaction_network begin
        (k1, k2), 2A <--> D
        (k3, k4), D <--> A + B
        (k5, k6), A + B <--> C
        (k7, k8), C <--> 2B
        (k9, k10), C + D <--> E + F
        (k11, k12), E + F <--> H
        (k13, k14), H <--> C + E
        (k15, k16), C + E <--> D + F
        (k17, k18), A + D <--> G
        (k19, k20), G <--> B + H
    end

    @test Catalyst.satisfiesdeficiencyone(rn) == true
end




=======
### Other Network Properties Tests ###

# Tests outgoing complexes matrices (1). 
# Checks using dense and sparse representation.
let
    # Declares network.
    rs = @reaction_network begin
        k1, X1 + X2 --> X3 + X4
        (k2,k2), X3 + X4 <--> X1
        k3, X1 --> X2
        k4, X1 + X2 --> X2
    end
    
    # Compares to manually computed matrix.
    cmplx_out_mat = [
        -1 0 0 0 -1;
        0 -1 0 0 0;
        0 0 -1 -1 0;
        0 0 0 0 0;
    ]
    complexoutgoingmat(rs) == cmplx_out_mat
    complexoutgoingmat(rs; sparse = true) == sparse(cmplx_out_mat)
end

# Tests outgoing complexes matrices (2).
# Checks using dense and sparse representation.
let
    # Declares network.
    rs = @reaction_network begin
        k1, X1 --> X2
        k2, X2 --> X3
        k3, X3 --> X4
        k4, X3 --> X5
        k5, X2 --> X1
        k6, X1 --> X2
    end

    # Compares to manually computed matrix.
    cmplx_out_mat = [
        -1 0 0 0 0 -1;
        0 -1 0 0 -1 0;
        0 0 -1 -1 0 0;
        0 0 0 0 0 0;
        0 0 0 0 0 0;
    ]
    complexoutgoingmat(rs)
    complexoutgoingmat(rs; sparse = true) == sparse(cmplx_out_mat)
end

# Tests that `iscomplexbalanced` works for different rate inputs.
# Tests that non-valid rate input yields and error
let
    # Declares network.
    rn = @reaction_network begin
        k1, 3A + 2B --> 3C 
        k2, B + 4D --> 2E
        k3, 2E --> 3C
        (k4, k5), B + 4D <--> 3A + 2B
        k6, F --> B + 4D
        k7, 3C --> F
    end

    # Declares rate alternatives.
    k = rand(rng, numparams(rn))
    rates_vec = Pair.(parameters(rn), k)
    rates_tup = Tuple(rates_vec)
    rates_dict = Dict(rates_vec)
    rates_invalid = k

    # Tests that inputs are handled correctly.
    @test Catalyst.iscomplexbalanced(rn, rates_vec) == Catalyst.iscomplexbalanced(rn, rates_tup)
    @test Catalyst.iscomplexbalanced(rn, rates_tup) == Catalyst.iscomplexbalanced(rn, rates_dict)
    @test_throws Exception Catalyst.iscomplexbalanced(rn, k)
end

# Tests rate matrix computation for various input types.
let
    # Declares network and its known rate matrix.
    rn = @reaction_network begin
        (k2, k1), A1 <--> A2 + A3
        k3, A2 + A3 --> A4
        k4, A4 --> A5
        (k6, k5), A5 <--> 2A6
        k7, 2A6 --> A4
        k8, A4 + A5 --> A7
    end
    rate_mat = [
        0.0  1.0  0.0  0.0  0.0  0.0  0.0;
        2.0  0.0  3.0  0.0  0.0  0.0  0.0;
        0.0  0.0  0.0  4.0  0.0  0.0  0.0;
        0.0  0.0  0.0  0.0  5.0  0.0  0.0;
        0.0  0.0  7.0  6.0  0.0  0.0  0.0;
        0.0  0.0  0.0  0.0  0.0  0.0  8.0;
        0.0  0.0  0.0  0.0  0.0  0.0  0.0;
    ]

    # Declares rate alternatives.
    rate_vals = [1.0, 2.0, 3.0, 4.0, 5.0, 6.0, 7.0, 8.0]
    rates_vec = Pair.(parameters(rn), rate_vals)
    rates_tup = Tuple(rates_vec)
    rates_dict = Dict(rates_vec)
    rates_invalid = reshape(rate_vals, 1, 8)

    # Tests that all input types generates the correct rate matrix.
    Catalyst.ratematrix(rn, rate_vals) == rate_mat
    Catalyst.ratematrix(rn, rates_vec) == rate_mat
    Catalyst.ratematrix(rn, rates_tup) == rate_mat
    Catalyst.ratematrix(rn, rates_dict) == rate_mat
    @test_throws Exception Catalyst.iscomplexbalanced(rn, rates_invalid)
end
>>>>>>> d749a973
<|MERGE_RESOLUTION|>--- conflicted
+++ resolved
@@ -431,7 +431,117 @@
     @test issubset([[3,4], [5,6,7]], tslcs) 
 end
 
-<<<<<<< HEAD
+### Other Network Properties Tests ###
+
+# Tests outgoing complexes matrices (1). 
+# Checks using dense and sparse representation.
+let
+    # Declares network.
+    rs = @reaction_network begin
+        k1, X1 + X2 --> X3 + X4
+        (k2,k2), X3 + X4 <--> X1
+        k3, X1 --> X2
+        k4, X1 + X2 --> X2
+    end
+    
+    # Compares to manually computed matrix.
+    cmplx_out_mat = [
+        -1 0 0 0 -1;
+        0 -1 0 0 0;
+        0 0 -1 -1 0;
+        0 0 0 0 0;
+    ]
+    complexoutgoingmat(rs) == cmplx_out_mat
+    complexoutgoingmat(rs; sparse = true) == sparse(cmplx_out_mat)
+end
+
+# Tests outgoing complexes matrices (2).
+# Checks using dense and sparse representation.
+let
+    # Declares network.
+    rs = @reaction_network begin
+        k1, X1 --> X2
+        k2, X2 --> X3
+        k3, X3 --> X4
+        k4, X3 --> X5
+        k5, X2 --> X1
+        k6, X1 --> X2
+    end
+
+    # Compares to manually computed matrix.
+    cmplx_out_mat = [
+        -1 0 0 0 0 -1;
+        0 -1 0 0 -1 0;
+        0 0 -1 -1 0 0;
+        0 0 0 0 0 0;
+        0 0 0 0 0 0;
+    ]
+    complexoutgoingmat(rs)
+    complexoutgoingmat(rs; sparse = true) == sparse(cmplx_out_mat)
+end
+
+# Tests that `iscomplexbalanced` works for different rate inputs.
+# Tests that non-valid rate input yields and error
+let
+    # Declares network.
+    rn = @reaction_network begin
+        k1, 3A + 2B --> 3C 
+        k2, B + 4D --> 2E
+        k3, 2E --> 3C
+        (k4, k5), B + 4D <--> 3A + 2B
+        k6, F --> B + 4D
+        k7, 3C --> F
+    end
+
+    # Declares rate alternatives.
+    k = rand(rng, numparams(rn))
+    rates_vec = Pair.(parameters(rn), k)
+    rates_tup = Tuple(rates_vec)
+    rates_dict = Dict(rates_vec)
+    rates_invalid = k
+
+    # Tests that inputs are handled correctly.
+    @test Catalyst.iscomplexbalanced(rn, rates_vec) == Catalyst.iscomplexbalanced(rn, rates_tup)
+    @test Catalyst.iscomplexbalanced(rn, rates_tup) == Catalyst.iscomplexbalanced(rn, rates_dict)
+    @test_throws Exception Catalyst.iscomplexbalanced(rn, k)
+end
+
+# Tests rate matrix computation for various input types.
+let
+    # Declares network and its known rate matrix.
+    rn = @reaction_network begin
+        (k2, k1), A1 <--> A2 + A3
+        k3, A2 + A3 --> A4
+        k4, A4 --> A5
+        (k6, k5), A5 <--> 2A6
+        k7, 2A6 --> A4
+        k8, A4 + A5 --> A7
+    end
+    rate_mat = [
+        0.0  1.0  0.0  0.0  0.0  0.0  0.0;
+        2.0  0.0  3.0  0.0  0.0  0.0  0.0;
+        0.0  0.0  0.0  4.0  0.0  0.0  0.0;
+        0.0  0.0  0.0  0.0  5.0  0.0  0.0;
+        0.0  0.0  7.0  6.0  0.0  0.0  0.0;
+        0.0  0.0  0.0  0.0  0.0  0.0  8.0;
+        0.0  0.0  0.0  0.0  0.0  0.0  0.0;
+    ]
+
+    # Declares rate alternatives.
+    rate_vals = [1.0, 2.0, 3.0, 4.0, 5.0, 6.0, 7.0, 8.0]
+    rates_vec = Pair.(parameters(rn), rate_vals)
+    rates_tup = Tuple(rates_vec)
+    rates_dict = Dict(rates_vec)
+    rates_invalid = reshape(rate_vals, 1, 8)
+
+    # Tests that all input types generates the correct rate matrix.
+    Catalyst.ratematrix(rn, rate_vals) == rate_mat
+    Catalyst.ratematrix(rn, rates_vec) == rate_mat
+    Catalyst.ratematrix(rn, rates_tup) == rate_mat
+    Catalyst.ratematrix(rn, rates_dict) == rate_mat
+    @test_throws Exception Catalyst.iscomplexbalanced(rn, rates_invalid)
+end
+
 ### CONCENTRATION ROBUSTNESS TESTS
 
 # Check whether concentration-robust species are correctly identified for two well-known reaction networks: the glyoxylate IDHKP-IDH system, and the EnvZ_OmpR signaling pathway. 
@@ -517,115 +627,3 @@
 
 
 
-=======
-### Other Network Properties Tests ###
-
-# Tests outgoing complexes matrices (1). 
-# Checks using dense and sparse representation.
-let
-    # Declares network.
-    rs = @reaction_network begin
-        k1, X1 + X2 --> X3 + X4
-        (k2,k2), X3 + X4 <--> X1
-        k3, X1 --> X2
-        k4, X1 + X2 --> X2
-    end
-    
-    # Compares to manually computed matrix.
-    cmplx_out_mat = [
-        -1 0 0 0 -1;
-        0 -1 0 0 0;
-        0 0 -1 -1 0;
-        0 0 0 0 0;
-    ]
-    complexoutgoingmat(rs) == cmplx_out_mat
-    complexoutgoingmat(rs; sparse = true) == sparse(cmplx_out_mat)
-end
-
-# Tests outgoing complexes matrices (2).
-# Checks using dense and sparse representation.
-let
-    # Declares network.
-    rs = @reaction_network begin
-        k1, X1 --> X2
-        k2, X2 --> X3
-        k3, X3 --> X4
-        k4, X3 --> X5
-        k5, X2 --> X1
-        k6, X1 --> X2
-    end
-
-    # Compares to manually computed matrix.
-    cmplx_out_mat = [
-        -1 0 0 0 0 -1;
-        0 -1 0 0 -1 0;
-        0 0 -1 -1 0 0;
-        0 0 0 0 0 0;
-        0 0 0 0 0 0;
-    ]
-    complexoutgoingmat(rs)
-    complexoutgoingmat(rs; sparse = true) == sparse(cmplx_out_mat)
-end
-
-# Tests that `iscomplexbalanced` works for different rate inputs.
-# Tests that non-valid rate input yields and error
-let
-    # Declares network.
-    rn = @reaction_network begin
-        k1, 3A + 2B --> 3C 
-        k2, B + 4D --> 2E
-        k3, 2E --> 3C
-        (k4, k5), B + 4D <--> 3A + 2B
-        k6, F --> B + 4D
-        k7, 3C --> F
-    end
-
-    # Declares rate alternatives.
-    k = rand(rng, numparams(rn))
-    rates_vec = Pair.(parameters(rn), k)
-    rates_tup = Tuple(rates_vec)
-    rates_dict = Dict(rates_vec)
-    rates_invalid = k
-
-    # Tests that inputs are handled correctly.
-    @test Catalyst.iscomplexbalanced(rn, rates_vec) == Catalyst.iscomplexbalanced(rn, rates_tup)
-    @test Catalyst.iscomplexbalanced(rn, rates_tup) == Catalyst.iscomplexbalanced(rn, rates_dict)
-    @test_throws Exception Catalyst.iscomplexbalanced(rn, k)
-end
-
-# Tests rate matrix computation for various input types.
-let
-    # Declares network and its known rate matrix.
-    rn = @reaction_network begin
-        (k2, k1), A1 <--> A2 + A3
-        k3, A2 + A3 --> A4
-        k4, A4 --> A5
-        (k6, k5), A5 <--> 2A6
-        k7, 2A6 --> A4
-        k8, A4 + A5 --> A7
-    end
-    rate_mat = [
-        0.0  1.0  0.0  0.0  0.0  0.0  0.0;
-        2.0  0.0  3.0  0.0  0.0  0.0  0.0;
-        0.0  0.0  0.0  4.0  0.0  0.0  0.0;
-        0.0  0.0  0.0  0.0  5.0  0.0  0.0;
-        0.0  0.0  7.0  6.0  0.0  0.0  0.0;
-        0.0  0.0  0.0  0.0  0.0  0.0  8.0;
-        0.0  0.0  0.0  0.0  0.0  0.0  0.0;
-    ]
-
-    # Declares rate alternatives.
-    rate_vals = [1.0, 2.0, 3.0, 4.0, 5.0, 6.0, 7.0, 8.0]
-    rates_vec = Pair.(parameters(rn), rate_vals)
-    rates_tup = Tuple(rates_vec)
-    rates_dict = Dict(rates_vec)
-    rates_invalid = reshape(rate_vals, 1, 8)
-
-    # Tests that all input types generates the correct rate matrix.
-    Catalyst.ratematrix(rn, rate_vals) == rate_mat
-    Catalyst.ratematrix(rn, rates_vec) == rate_mat
-    Catalyst.ratematrix(rn, rates_tup) == rate_mat
-    Catalyst.ratematrix(rn, rates_dict) == rate_mat
-    @test_throws Exception Catalyst.iscomplexbalanced(rn, rates_invalid)
-end
->>>>>>> d749a973
