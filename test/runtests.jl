### Preparations ###

# Required for `@safetestset` and `@testset`, respectively.
using SafeTestsets, Test

# Required for running parallel test groups (copied from ModelingToolkit).
#const GROUP = get(ENV, "GROUP", "All")


### Run Tests ###
@time begin

<<<<<<< HEAD

        # Tests compositional and hierarchical modelling.
        @time @safetestset "ReactionSystem Components Based Creation" begin include("compositional_modelling/component_based_model_creation.jl") end
    #end

    #if GROUP == "All" || GROUP == "Miscellaneous-NetworkAnalysis"
        # Tests various miscellaneous features.
        @time @safetestset "API" begin include("miscellaneous_tests/api.jl") end
        @time @safetestset "Units" begin include("miscellaneous_tests/units.jl") end
        @time @safetestset "Steady State Stability Computations" begin include("miscellaneous_tests/stability_computation.jl") end
        @time @safetestset "Compound Species" begin include("miscellaneous_tests/compound_macro.jl") end
        @time @safetestset "Reaction Balancing" begin include("miscellaneous_tests/reaction_balancing.jl") end
        @time @safetestset "ReactionSystem Serialisation" begin include("miscellaneous_tests/reactionsystem_serialisation.jl") end

        # Tests reaction network analysis features.
        @time @safetestset "Conservation Laws" begin include("network_analysis/conservation_laws.jl") end
        @time @safetestset "Network Properties" begin include("network_analysis/network_properties.jl") end
    #end

    #if GROUP == "All" || GROUP == "Simulation"
        # Tests ODE, SDE, jump simulations, nonlinear solving, and steady state simulations.
        @time @safetestset "ODE System Simulations" begin include("simulation_and_solving/simulate_ODEs.jl") end
        @time @safetestset "Automatic Jacobian Construction" begin include("simulation_and_solving/jacobian_construction.jl") end
        @time @safetestset "SDE System Simulations" begin include("simulation_and_solving/simulate_SDEs.jl") end
        @time @safetestset "Jump System Simulations" begin include("simulation_and_solving/simulate_jumps.jl") end
        @time @safetestset "Nonlinear and SteadyState System Solving" begin include("simulation_and_solving/solve_nonlinear.jl") end

        # Tests upstream SciML and DiffEq stuff.
        @time @safetestset "MTK Structure Indexing" begin include("upstream/mtk_structure_indexing.jl") end
        @time @safetestset "MTK Problem Inputs" begin include("upstream/mtk_problem_inputs.jl") end
    #end

    #if GROUP == "All" || GROUP == "Spatial"
        # Tests spatial modelling and simulations.
        @time @safetestset "PDE Systems Simulations" begin include("spatial_modelling/simulate_PDEs.jl") end
        @time @safetestset "Lattice Reaction Systems" begin include("spatial_reaction_systems/lattice_reaction_systems.jl") end
        @time @safetestset "Lattice Reaction Systems Lattice Types" begin include("spatial_reaction_systems/lattice_reaction_systems_lattice_types.jl") end
        @time @safetestset "ODE Lattice Systems Simulations" begin include("spatial_reaction_systems/lattice_reaction_systems_ODEs.jl") end
        @time @safetestset "Jump Lattice Systems Simulations" begin include("spatial_reaction_systems/lattice_reaction_systems_jumps.jl") end

    #if GROUP == "All" || GROUP == "Visualisation-Extensions"
        # Tests network visualisation.
        @time @safetestset "Latexify" begin include("visualisation/latexify.jl") end
        # Disable on Macs as can't install GraphViz via jll
        if !Sys.isapple()
            @time @safetestset "Graphs Visualisations" begin include("visualisation/graphs.jl") end
        end

        # Tests extensions.
        # @time @safetestset "BifurcationKit Extension" begin include("extensions/bifurcation_kit.jl") end
        # @time @safetestset "HomotopyContinuation Extension" begin include("extensions/homotopy_continuation.jl") end
        # @time @safetestset "Structural Identifiability Extension" begin include("extensions/structural_identifiability.jl") end
    #end
=======
    # Tests the `ReactionSystem` structure and its properties.
    @time @safetestset "Reaction Structure" begin include("reactionsystem_core/reaction.jl") end
    @time @safetestset "ReactionSystem Structure" begin include("reactionsystem_core/reactionsystem.jl") end
    @time @safetestset "Higher Order Reactions" begin include("reactionsystem_core/higher_order_reactions.jl") end
    @time @safetestset "Symbolic Stoichiometry" begin include("reactionsystem_core/symbolic_stoichiometry.jl") end
    @time @safetestset "Parameter Type Designation" begin include("reactionsystem_core/parameter_type_designation.jl") end
    @time @safetestset "Custom CRN Functions" begin include("reactionsystem_core/custom_crn_functions.jl") end
    @time @safetestset "Coupled CRN/Equation Systems" begin include("reactionsystem_core/coupled_equation_crn_systems.jl") end
    @time @safetestset "Events" begin include("reactionsystem_core/events.jl") end

    # Tests model creation via the @reaction_network DSL.
    @time @safetestset "DSL Basic Model Construction" begin include("dsl/dsl_basic_model_construction.jl") end
    @time @safetestset "DSL Advanced Model Construction" begin include("dsl/dsl_advanced_model_construction.jl") end
    @time @safetestset "DSL Options" begin include("dsl/dsl_options.jl") end

    # Tests compositional and hierarchical modelling.
    @time @safetestset "ReactionSystem Components Based Creation" begin include("compositional_modelling/component_based_model_creation.jl") end

    # Tests various miscellaneous features.
    @time @safetestset "API" begin include("miscellaneous_tests/api.jl") end
    @time @safetestset "Units" begin include("miscellaneous_tests/units.jl") end
    @time @safetestset "Compound Species" begin include("miscellaneous_tests/compound_macro.jl") end
    @time @safetestset "Reaction Balancing" begin include("miscellaneous_tests/reaction_balancing.jl") end
    @time @safetestset "ReactionSystem Serialisation" begin include("miscellaneous_tests/reactionsystem_serialisation.jl") end

    # Tests reaction network analysis features.
    @time @safetestset "Conservation Laws" begin include("network_analysis/conservation_laws.jl") end
    @time @safetestset "Network Properties" begin include("network_analysis/network_properties.jl") end

    # Tests ODE, SDE, jump simulations, nonlinear solving, and steady state simulations.
    @time @safetestset "ODE System Simulations" begin include("simulation_and_solving/simulate_ODEs.jl") end
    @time @safetestset "Automatic Jacobian Construction" begin include("simulation_and_solving/jacobian_construction.jl") end
    @time @safetestset "SDE System Simulations" begin include("simulation_and_solving/simulate_SDEs.jl") end
    @time @safetestset "Jump System Simulations" begin include("simulation_and_solving/simulate_jumps.jl") end
    @time @safetestset "Nonlinear and SteadyState System Solving" begin include("simulation_and_solving/solve_nonlinear.jl") end

    # Tests upstream SciML and DiffEq stuff.
    @time @safetestset "MTK Structure Indexing" begin include("upstream/mtk_structure_indexing.jl") end
    @time @safetestset "MTK Problem Inputs" begin include("upstream/mtk_problem_inputs.jl") end

    # Tests spatial modelling and simulations.
    @time @safetestset "PDE Systems Simulations" begin include("spatial_modelling/simulate_PDEs.jl") end
    @time @safetestset "Lattice Reaction Systems" begin include("spatial_modelling/lattice_reaction_systems.jl") end
    @time @safetestset "ODE Lattice Systems Simulations" begin include("spatial_modelling/lattice_reaction_systems_ODEs.jl") end
    @time @safetestset "Jump Lattice Systems Simulations" begin include("spatial_reaction_systems/lattice_reaction_systems_jumps.jl") end

    # Tests network visualisation.
    @time @safetestset "Latexify" begin include("visualisation/latexify.jl") end
    # Disable on Macs as can't install GraphViz via jll
    if !Sys.isapple()
        @time @safetestset "Graphs Visualisations" begin include("visualisation/graphs.jl") end
    end

    # Tests extensions.
    @time @safetestset "BifurcationKit Extension" begin include("extensions/bifurcation_kit.jl") end
    @time @safetestset "HomotopyContinuation Extension" begin include("extensions/homotopy_continuation.jl") end
    @time @safetestset "Structural Identifiability Extension" begin include("extensions/structural_identifiability.jl") end

    # test stability (uses HomotopyContinuation extension)
    @time @safetestset "Steady State Stability Computations" begin include("miscellaneous_tests/stability_computation.jl") end
>>>>>>> cc2f95f1

end # @time<|MERGE_RESOLUTION|>--- conflicted
+++ resolved
@@ -10,61 +10,6 @@
 ### Run Tests ###
 @time begin
 
-<<<<<<< HEAD
-
-        # Tests compositional and hierarchical modelling.
-        @time @safetestset "ReactionSystem Components Based Creation" begin include("compositional_modelling/component_based_model_creation.jl") end
-    #end
-
-    #if GROUP == "All" || GROUP == "Miscellaneous-NetworkAnalysis"
-        # Tests various miscellaneous features.
-        @time @safetestset "API" begin include("miscellaneous_tests/api.jl") end
-        @time @safetestset "Units" begin include("miscellaneous_tests/units.jl") end
-        @time @safetestset "Steady State Stability Computations" begin include("miscellaneous_tests/stability_computation.jl") end
-        @time @safetestset "Compound Species" begin include("miscellaneous_tests/compound_macro.jl") end
-        @time @safetestset "Reaction Balancing" begin include("miscellaneous_tests/reaction_balancing.jl") end
-        @time @safetestset "ReactionSystem Serialisation" begin include("miscellaneous_tests/reactionsystem_serialisation.jl") end
-
-        # Tests reaction network analysis features.
-        @time @safetestset "Conservation Laws" begin include("network_analysis/conservation_laws.jl") end
-        @time @safetestset "Network Properties" begin include("network_analysis/network_properties.jl") end
-    #end
-
-    #if GROUP == "All" || GROUP == "Simulation"
-        # Tests ODE, SDE, jump simulations, nonlinear solving, and steady state simulations.
-        @time @safetestset "ODE System Simulations" begin include("simulation_and_solving/simulate_ODEs.jl") end
-        @time @safetestset "Automatic Jacobian Construction" begin include("simulation_and_solving/jacobian_construction.jl") end
-        @time @safetestset "SDE System Simulations" begin include("simulation_and_solving/simulate_SDEs.jl") end
-        @time @safetestset "Jump System Simulations" begin include("simulation_and_solving/simulate_jumps.jl") end
-        @time @safetestset "Nonlinear and SteadyState System Solving" begin include("simulation_and_solving/solve_nonlinear.jl") end
-
-        # Tests upstream SciML and DiffEq stuff.
-        @time @safetestset "MTK Structure Indexing" begin include("upstream/mtk_structure_indexing.jl") end
-        @time @safetestset "MTK Problem Inputs" begin include("upstream/mtk_problem_inputs.jl") end
-    #end
-
-    #if GROUP == "All" || GROUP == "Spatial"
-        # Tests spatial modelling and simulations.
-        @time @safetestset "PDE Systems Simulations" begin include("spatial_modelling/simulate_PDEs.jl") end
-        @time @safetestset "Lattice Reaction Systems" begin include("spatial_reaction_systems/lattice_reaction_systems.jl") end
-        @time @safetestset "Lattice Reaction Systems Lattice Types" begin include("spatial_reaction_systems/lattice_reaction_systems_lattice_types.jl") end
-        @time @safetestset "ODE Lattice Systems Simulations" begin include("spatial_reaction_systems/lattice_reaction_systems_ODEs.jl") end
-        @time @safetestset "Jump Lattice Systems Simulations" begin include("spatial_reaction_systems/lattice_reaction_systems_jumps.jl") end
-
-    #if GROUP == "All" || GROUP == "Visualisation-Extensions"
-        # Tests network visualisation.
-        @time @safetestset "Latexify" begin include("visualisation/latexify.jl") end
-        # Disable on Macs as can't install GraphViz via jll
-        if !Sys.isapple()
-            @time @safetestset "Graphs Visualisations" begin include("visualisation/graphs.jl") end
-        end
-
-        # Tests extensions.
-        # @time @safetestset "BifurcationKit Extension" begin include("extensions/bifurcation_kit.jl") end
-        # @time @safetestset "HomotopyContinuation Extension" begin include("extensions/homotopy_continuation.jl") end
-        # @time @safetestset "Structural Identifiability Extension" begin include("extensions/structural_identifiability.jl") end
-    #end
-=======
     # Tests the `ReactionSystem` structure and its properties.
     @time @safetestset "Reaction Structure" begin include("reactionsystem_core/reaction.jl") end
     @time @safetestset "ReactionSystem Structure" begin include("reactionsystem_core/reactionsystem.jl") end
@@ -125,6 +70,5 @@
 
     # test stability (uses HomotopyContinuation extension)
     @time @safetestset "Steady State Stability Computations" begin include("miscellaneous_tests/stability_computation.jl") end
->>>>>>> cc2f95f1
 
 end # @time