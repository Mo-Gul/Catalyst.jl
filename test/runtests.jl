--- conflicted
+++ resolved
@@ -94,11 +94,7 @@
         # @time @safetestset "Structural Identifiability Extension" begin include("extensions/structural_identifiability.jl") end
 
         # Tests stability computation (but requires the HomotopyContinuation extension).
-<<<<<<< HEAD
-        # @time @safetestset "Steady State Stability Computations" begin include("extensions/stability_computation.jl") end
-=======
         #@time @safetestset "Steady State Stability Computations" begin include("extensions/stability_computation.jl") end
->>>>>>> e3578276
 
         # Test spatial plotting, using CarioMakie and GraphMakie
         @time @safetestset "Lattice Simulation Plotting" begin include("extensions/lattice_simulation_plotting.jl") end
