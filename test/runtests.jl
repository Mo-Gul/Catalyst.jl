--- conflicted
+++ resolved
@@ -11,11 +11,6 @@
 @time begin
 
 
-<<<<<<< HEAD
-        @time @safetestset "Lattice Reaction Systems" begin include("spatial_reaction_systems/lattice_reaction_systems.jl") end
-        @time @safetestset "Lattice Reaction Systems Lattice Types" begin include("spatial_reaction_systems/lattice_reaction_systems_lattice_types.jl") end
-        @time @safetestset "ODE Lattice Systems Simulations" begin include("spatial_reaction_systems/lattice_reaction_systems_ODEs.jl") end
-=======
         # Tests compositional and hierarchical modelling.
         @time @safetestset "ReactionSystem Components Based Creation" begin include("compositional_modelling/component_based_model_creation.jl") end
     #end
@@ -52,7 +47,6 @@
         @time @safetestset "PDE Systems Simulations" begin include("spatial_modelling/simulate_PDEs.jl") end
         @time @safetestset "Lattice Reaction Systems" begin include("spatial_modelling/lattice_reaction_systems.jl") end
         @time @safetestset "ODE Lattice Systems Simulations" begin include("spatial_modelling/lattice_reaction_systems_ODEs.jl") end
->>>>>>> 10766875
         @time @safetestset "Jump Lattice Systems Simulations" begin include("spatial_reaction_systems/lattice_reaction_systems_jumps.jl") end
 
     #if GROUP == "All" || GROUP == "Visualisation-Extensions"
