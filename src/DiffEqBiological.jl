__precompile__()

module DiffEqBiological

using Compat, DataStructures, MacroTools, Parameters, Reexport, SparseArrays, SymEngine
using DiffEqBase, DiffEqJump
@reexport using DiffEqBase, DiffEqJump
<<<<<<< HEAD
using Compat
@reexport using DynamicPolynomials
using HomotopyContinuation
using LinearAlgebra
using RecipesBase
=======
>>>>>>> fdb4c698

import Base: (==)

const ExprValues = Union{Expr,Symbol,Float64,Int}

include("expression_utils.jl")
include("reaction_network.jl")
include("maketype.jl")
include("network_properties.jl")
include("massaction_jump_utils.jl")
include("problem.jl")
include("equilibrate_utils.jl")
include("plot_recipes.jl")

# reaction network macro
export @reaction_network, @reaction_func, @min_reaction_network, @empty_reaction_network

# functions to query network properties
export species, params, speciesmap, paramsmap, numspecies, numreactions, numparams
export oderhsfun, jacfun, paramjacfun, odefun, noisefun, sdefun, jumps, regularjumps
export odeexprs, jacobianexprs, noiseexprs, jumpexprs, rateexpr, oderatelawexpr, ssaratelawexpr
export substratestoich, productstoich, netstoich, ismassaction, dependants, dependents, substrates, products, substratesymstoich, productsymstoich
export rxtospecies_depgraph, speciestorx_depgraph, rxtorx_depgraph

# functions to extend empty_ and min_ reaction_networks
export addspecies!, addparam!, add_scale_noise_param!, addreaction!

# functions to add mathematical equations to the network
export addodes!, addsdes!, addjumps!, addequi1!, addequi2!

# problems that can be solved from the network
export ODEProblem, SDEProblem, DiscreteProblem, JumpProblem, SteadyStateProblem

# tolls for finding equilibrium solutions and bifurcation diagrams.
export EquilibrateContent
export @add_constraint, @add_constraints, internal___add___constraint!, fix_parameters, @make_hc_template, make_hc_template, @add_hc_template, add_hc_template
export steady_states, stability, HcBifurcationSolver1, HcBifurcationSolver3
export bifurcations, bifurcations_grid, bifurcations_grid_2d, bifurcations_diagram_grid

end # module<|MERGE_RESOLUTION|>--- conflicted
+++ resolved
@@ -5,14 +5,10 @@
 using Compat, DataStructures, MacroTools, Parameters, Reexport, SparseArrays, SymEngine
 using DiffEqBase, DiffEqJump
 @reexport using DiffEqBase, DiffEqJump
-<<<<<<< HEAD
-using Compat
 @reexport using DynamicPolynomials
 using HomotopyContinuation
 using LinearAlgebra
 using RecipesBase
-=======
->>>>>>> fdb4c698
 
 import Base: (==)
 
