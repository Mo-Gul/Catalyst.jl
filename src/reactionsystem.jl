--- conflicted
+++ resolved
@@ -1,934 +1,929 @@
-
-"""
-$(TYPEDEF)
-
-One chemical reaction.
-
-# Fields
-$(FIELDS)
-
-# Examples
-
-```julia
-using Catalyst
-@parameters k[1:20]
-@variables t A(t) B(t) C(t) D(t)
-rxs = [Reaction(k[1], nothing, [A]),            # 0 -> A
-       Reaction(k[2], [B], nothing),            # B -> 0
-       Reaction(k[3],[A],[C]),                  # A -> C
-       Reaction(k[4], [C], [A,B]),              # C -> A + B
-       Reaction(k[5], [C], [A], [1], [2]),      # C -> A + A
-       Reaction(k[6], [A,B], [C]),              # A + B -> C
-       Reaction(k[7], [B], [A], [2], [1]),      # 2B -> A
-       Reaction(k[8], [A,B], [A,C]),            # A + B -> A + C
-       Reaction(k[9], [A,B], [C,D]),            # A + B -> C + D
-       Reaction(k[10], [A], [C,D], [2], [1,1]), # 2A -> C + D
-       Reaction(k[11], [A], [A,B], [2], [1,1]), # 2A -> A + B
-       Reaction(k[12], [A,B,C], [C,D], [1,3,4], [2, 3]),          # A+3B+4C -> 2C + 3D
-       Reaction(k[13], [A,B], nothing, [3,1], nothing),           # 3A+B -> 0
-       Reaction(k[14], nothing, [A], nothing, [2]),               # 0 -> 2A
-       Reaction(k[15]*A/(2+A), [A], nothing; only_use_rate=true), # A -> 0 with custom rate
-       Reaction(k[16], [A], [B]; only_use_rate=true),             # A -> B with custom rate.
-       Reaction(k[17]*A*exp(B), [C], [D], [2], [1]),              # 2C -> D with non constant rate.
-       Reaction(k[18]*B, nothing, [B], nothing, [2]),             # 0 -> 2B with non constant rate.
-       Reaction(k[19]*t, [A], [B]),                                # A -> B with non constant rate.
-       Reaction(k[20]*t*A, [B,C], [D],[2,1],[2])                  # 2A +B -> 2C with non constant rate.
-  ]
-```
-
-Notes:
-- `nothing` can be used to indicate a reaction that has no reactants or no products.
-  In this case the corresponding stoichiometry vector should also be set to `nothing`.
-- The three-argument form assumes all reactant and product stoichiometric coefficients
-  are one.
-"""
-struct Reaction{S, T <: Number}
-    """The rate function (excluding mass action terms)."""
-    rate
-    """Reaction substrates."""
-    substrates::Vector
-    """Reaction products."""
-    products::Vector
-    """The stoichiometric coefficients of the reactants."""
-    substoich::Vector{T}
-    """The stoichiometric coefficients of the products."""
-    prodstoich::Vector{T}
-    """The net stoichiometric coefficients of all species changed by the reaction."""
-    netstoich::Vector{Pair{S,T}}
-    """
-    `false` (default) if `rate` should be multiplied by mass action terms to give the rate law.
-    `true` if `rate` represents the full reaction rate law.
-    """
-    only_use_rate::Bool
-end
-
-function Reaction(rate, subs, prods, substoich, prodstoich;
-                  netstoich=nothing, only_use_rate=false,
-                  kwargs...)
-
-    (isnothing(prods)&&isnothing(subs)) && error("A reaction requires a non-nothing substrate or product vector.")
-    (isnothing(prodstoich)&&isnothing(substoich)) && error("Both substrate and product stochiometry inputs cannot be nothing.")
-    if isnothing(subs)
-        subs = Vector{Term}()
-        !isnothing(substoich) && error("If substrates are nothing, substrate stiocihometries have to be so too.")
-        substoich = typeof(prodstoich)()
-    end
-    if isnothing(prods)
-        prods = Vector{Term}()
-        !isnothing(prodstoich) && error("If products are nothing, product stiocihometries have to be so too.")
-        prodstoich = typeof(substoich)()
-    end
-    subs = value.(subs)
-    prods = value.(prods)
-    ns = isnothing(netstoich) ? get_netstoich(subs, prods, substoich, prodstoich) : netstoich
-    Reaction(value(rate), subs, prods, substoich, prodstoich, ns, only_use_rate)
-end
-
-
-# three argument constructor assumes stoichiometric coefs are one and integers
-function Reaction(rate, subs, prods; kwargs...)
-
-    sstoich = isnothing(subs) ? nothing : ones(Int,length(subs))
-    pstoich = isnothing(prods) ? nothing : ones(Int,length(prods))
-    Reaction(rate, subs, prods, sstoich, pstoich; kwargs...)
-end
-
-function print_rxside(io::IO, specs, stoich)
-    # reactants/substrates
-    if isempty(specs)
-        print(io, "∅")
-    else
-        for (i,spec) in enumerate(specs)
-            if stoich[i] == 1
-                print(io, ModelingToolkit.operation(spec))
-            else
-                print(io, stoich[i], ModelingToolkit.operation(spec))
-            end
-
-            (i < length(specs)) && print(io, " + ")
-        end
-    end
-    nothing
-end
-
-function Base.show(io::IO, rx::Reaction)
-    print(io, rx.rate, ", ")
-    print_rxside(io, rx.substrates, rx.substoich)
-    arrow = rx.only_use_rate ? "⇒" : "-->"
-    print(io, " ", arrow, " ")
-    print_rxside(io, rx.products, rx.prodstoich)
-end
-
-function ModelingToolkit.namespace_equation(rx::Reaction, name)
-    subs  = isempty(rx.substrates) ? rx.substrates : [namespace_expr(sub, name) for sub in rx.substrates]
-    prods = isempty(rx.products) ? rx.products : [namespace_expr(prod, name) for prod in rx.products]
-    Reaction(namespace_expr(rx.rate, name),
-             subs, prods, rx.substoich, rx.prodstoich,
-             [namespace_expr(n[1],name) => n[2] for n in rx.netstoich], rx.only_use_rate)
-end
-
-# calculates the net stoichiometry of a reaction as a vector of pairs (sub,substoich)
-function get_netstoich(subs, prods, sstoich, pstoich)
-    # stoichiometry as a Dictionary
-    nsdict = Dict{Any, eltype(sstoich)}(sub => -sstoich[i] for (i,sub) in enumerate(subs))
-    for (i,p) in enumerate(prods)
-        coef = pstoich[i]
-        @inbounds nsdict[p] = haskey(nsdict, p) ? nsdict[p] + coef : coef
-    end
-
-    # stoichiometry as a vector
-    ns = [el for el in nsdict if el[2] != zero(el[2])]
-
-    ns
-end
-
-
-"""
-$(TYPEDEF)
-
-A system of chemical reactions.
-
-# Fields
-$(FIELDS)
-
-# Example
-Continuing from the example in the [`Reaction`](@ref) definition:
-```julia
-# simple constructor that infers species and parameters
-@named rs = ReactionSystem(rxs, t)
-
-# allows specification of species and parameters
-@named rs = ReactionSystem(rxs, t, [A,B,C,D], k)
-```
-
-Keyword Arguments:
-- `observed::Vector{Equation}`, equations specifying observed variables.
-- `systems::Vector{AbstractSystems}`, vector of sub-systems. Can be
-  `ReactionSystem`s, `ODESystem`s, or `NonlinearSystem`s.
-- `name::Symbol`, the name of the system (must be provided, or `@named` must be
-  used).
-- `defaults::Dict`, a dictionary mapping parameters to their default values and
-  species to their default initial values.
-- `checks = true`, boolean for whether to check units.
-- `constraints = nothing`, a `NonlinearSystem` or `ODESystem` of coupled
-  constraint equations.
-
-Notes:
-- ReactionSystems currently do rudimentary unit checking, requiring that all
-  species have the same units, and all reactions have rate laws with units of
-  (species units) / (time units). Unit checking can be disabled by passing the
-  keyword argument `checks=false`.
-"""
-struct ReactionSystem{U <: Union{Nothing,MT.AbstractSystem}} <: MT.AbstractTimeDependentSystem
-    """The reactions defining the system."""
-    eqs::Vector{Reaction}
-    """Independent variable (usually time)."""
-    iv::Any
-    """Dependent (state) variables representing amount of each species. Must not contain the independent variable."""
-    states::Vector
-    """Parameter variables. Must not contain the independent variable."""
-    ps::Vector
-    """Maps Symbol to corresponding variable."""
-    var_to_name::Dict{Symbol,Any}
-    """Equations for observed variables."""
-    observed::Vector{Equation}
-    """The name of the system"""
-    name::Symbol
-    """Internal sub-systems"""
-    systems::Vector
-    """
-    The default values to use when initial conditions and/or
-    parameters are not supplied in `ODEProblem`.
-    """
-    defaults::Dict
-    """Type of the system"""
-    connection_type::Any
-    """Non-`Reaction` equations that further constrain the system"""
-    constraints::U
-
-    # inner constructor is considered private and may change between non-breaking releases.
-    function ReactionSystem(eqs, iv, states, ps, var_to_name, observed, name, systems, defaults, connection_type, csys;
-                            checks::Bool=true, skipvalue=false)
-        if checks
-            check_variables(states, iv)
-            check_parameters(ps, iv)
-        end
-        rs = new{typeof(csys)}(eqs, iv, states, ps, var_to_name, observed, name, systems, defaults, connection_type, csys)
-        checks && validate(rs)
-        rs
-    end
-end
-
-function ReactionSystem(eqs, iv, states, ps;
-                        observed = [],
-                        systems = [],
-                        name = nothing,
-                        default_u0=Dict(),
-                        default_p=Dict(),
-                        defaults=_merge(Dict(default_u0), Dict(default_p)),
-                        connection_type=nothing,
-                        checks = true,
-                        constraints = nothing,
-                        skipvalue = false)
-
-    name === nothing && throw(ArgumentError("The `name` keyword must be provided. Please consider using the `@named` macro"))
-    sysnames = nameof.(systems)
-    (length(unique(sysnames)) == length(sysnames)) ||
-        throw(ArgumentError("System names must be unique."))
-
-    if !(isempty(default_u0) && isempty(default_p))
-        Base.depwarn("`default_u0` and `default_p` are deprecated. Use `defaults` instead.", :ReactionSystem, force=true)
-    end
-    defaults = MT.todict(defaults)
-    defaults = Dict{Any,Any}(value(k) => value(v) for (k, v) in pairs(defaults))
-
-    iv′     = value(iv)
-    states′ = skipvalue ? states : value.(MT.scalarize(states))
-    ps′     = skipvalue ? ps : value.(MT.scalarize(ps))
-    eqs′    = (eqs isa Vector) ? eqs : collect(eqs)
-
-    var_to_name = Dict()
-    MT.process_variables!(var_to_name, defaults, states′)
-    MT.process_variables!(var_to_name, defaults, ps′)
-    MT.collect_var_to_name!(var_to_name, (eq.lhs for eq in observed))
-
-<<<<<<< HEAD
-    if constraints != nothing
-        MT.process_variables!(var_to_name, defaults, get_ps(constraints))
-        MT.collect_var_to_name!(var_to_name, get_states(constraints))
-    end
-        
-    ReactionSystem(eqs′, iv′, states′, ps′, var_to_name, observed, name, systems, 
-                   defaults, connection_type, constraints; 
-=======
-    ReactionSystem(eqs′, iv′, states′, ps′, var_to_name, observed, name, systems,
-                   defaults, connection_type, constraints;
->>>>>>> b52bb171
-                   checks = checks, skipvalue = skipvalue)
-end
-
-
-# Previous function called by the macro, but still avaiable for general use.
-function ReactionSystem(rxs::Vector{<:Reaction}, iv; kwargs...)
-    make_ReactionSystem_internal(rxs, iv, nothing, Vector{Num}(); kwargs...)
-end
-
-# Only used internally by the @reaction_network macro. Permits giving an initial order to the parameters,
-# and then adds additional ones found in the reaction. Name could be changed.
-function make_ReactionSystem_internal(rxs::Vector{<:Reaction}, iv, no_sps::Nothing, ps_in; kwargs...)
-    t    = value(iv)
-    sts  = OrderedSet(spec for rx in rxs for spec in Iterators.flatten((rx.substrates,rx.products)))
-    ps   = OrderedSet{Any}(ps_in)
-    vars = OrderedSet()
-    for rx in rxs
-        MT.get_variables!(vars, rx.rate)
-        for var in vars
-            isequal(t,var) && continue
-            if MT.isparameter(var)
-                push!(ps, var)
-            else
-                push!(sts, var)
-            end
-        end
-        empty!(vars)
-    end
-
-    ReactionSystem(rxs, t, collect(sts), collect(ps); skipvalue=true, kwargs...)
-end
-
-
-function ReactionSystem(iv; kwargs...)
-    ReactionSystem(Reaction[], iv, [], []; kwargs...)
-end
-
-
-####################### ModelingToolkit inherited accessors #############################
-
-"""
-    get_constraints(sys::ReactionSystem)
-
-Return the current constraint subsystem, if none is defined will return `nothing`.
-"""
-get_constraints(sys::ReactionSystem) = getfield(sys, :constraints)
-has_constraints(sys::ReactionSystem) = isdefined(sys, :constraints)
-
-function MT.states(sys::ReactionSystem)
-    sts = (get_constraints(sys) === nothing) ? get_states(sys) : vcat(get_states(sys), get_states(get_constraints(sys)))
-    systems = get_systems(sys)
-    unique(isempty(systems) ? sts : [sts; reduce(vcat,namespace_variables.(systems))])
-end
-
-function MT.parameters(sys::ReactionSystem)
-    ps = (get_constraints(sys) === nothing) ? get_ps(sys) : vcat(get_ps(sys), get_ps(get_constraints(sys)))
-    systems = get_systems(sys)
-    unique(isempty(systems) ? ps : [ps; reduce(vcat,namespace_parameters.(systems))])
-end
-
-function MT.equations(sys::ReactionSystem)
-    eqs = (get_constraints(sys) === nothing) ? get_eqs(sys) : Any[get_eqs(sys); get_eqs(get_constraints(sys))]
-    systems = get_systems(sys)
-    if !isempty(systems)
-        return Any[eqs; reduce(vcat, MT.namespace_equations.(systems); init=Any[])]
-    end
-    return eqs
-end
-
-######################## Conversion to ODEs/SDEs/jump, etc ##############################
-
-"""
-    oderatelaw(rx; combinatoric_ratelaw=true)
-
-Given a [`Reaction`](@ref), return the symbolic reaction rate law used in
-generated ODEs for the reaction. Note, for a reaction defined by
-
-`k*X*Y, X+Z --> 2X + Y`
-
-the expression that is returned will be `k*X(t)^2*Y(t)*Z(t)`. For a reaction
-of the form
-
-`k, 2X+3Y --> Z`
-
-the expression that is returned will be `k * (X(t)^2/2) * (Y(t)^3/6)`.
-
-Notes:
-- Allocates
-- `combinatoric_ratelaw=true` uses factorial scaling factors in calculating the rate
-    law, i.e. for `2S -> 0` at rate `k` the ratelaw would be `k*S^2/2!`. If
-    `combinatoric_ratelaw=false` then the ratelaw is `k*S^2`, i.e. the scaling factor is
-    ignored.
-"""
-function oderatelaw(rx; combinatoric_ratelaw=true)
-    @unpack rate, substrates, substoich, only_use_rate = rx
-    rl = rate
-    if !only_use_rate
-        coef = one(eltype(substoich))
-        for (i,stoich) in enumerate(substoich)
-            coef *= factorial(stoich)
-            rl   *= isone(stoich) ? substrates[i] : substrates[i]^stoich
-        end
-        combinatoric_ratelaw && (!isone(coef)) && (rl /= coef)
-    end
-    rl
-end
-
-function assemble_oderhs(rs; combinatoric_ratelaws=true)
-    sts = get_states(rs)
-    species_to_idx = Dict((x => i for (i,x) in enumerate(sts)))
-    rhsvec         = Any[0 for i in eachindex(sts)]
-
-    for rx in get_eqs(rs)
-        rl = oderatelaw(rx; combinatoric_ratelaw=combinatoric_ratelaws)
-        for (spec,stoich) in rx.netstoich
-            i = species_to_idx[spec]
-            if _iszero(rhsvec[i])
-                signedrl  = (stoich > zero(stoich)) ? rl : -rl
-                rhsvec[i] = isone(abs(stoich)) ? signedrl : stoich * rl
-            else
-                Δspec     = isone(abs(stoich)) ? rl : abs(stoich) * rl
-                rhsvec[i] = (stoich > zero(stoich)) ? (rhsvec[i] + Δspec) : (rhsvec[i] - Δspec)
-            end
-        end
-    end
-
-    rhsvec
-end
-
-function assemble_drift(rs; combinatoric_ratelaws=true, as_odes=true, include_zero_odes=true)
-    rhsvec = assemble_oderhs(rs; combinatoric_ratelaws=combinatoric_ratelaws)
-    if as_odes
-        D   = Differential(get_iv(rs))
-        eqs = [Equation(D(x),rhs) for (x,rhs) in zip(get_states(rs),rhsvec) if (include_zero_odes || (!_iszero(rhs)))]
-    else
-        eqs = [Equation(0,rhs) for rhs in rhsvec if (include_zero_odes || (!_iszero(rhs)))]
-    end
-    eqs
-end
-
-function assemble_diffusion(rs, noise_scaling; combinatoric_ratelaws=true)
-    sts  = get_states(rs)
-    eqs  = Matrix{Any}(undef, length(sts), length(get_eqs(rs)))
-    eqs .= 0
-    species_to_idx = Dict((x => i for (i,x) in enumerate(sts)))
-
-    for (j,rx) in enumerate(get_eqs(rs))
-        rlsqrt = sqrt(abs(oderatelaw(rx; combinatoric_ratelaw=combinatoric_ratelaws)))
-        (noise_scaling!==nothing) && (rlsqrt *= noise_scaling[j])
-        for (spec,stoich) in rx.netstoich
-            i            = species_to_idx[spec]
-            signedrlsqrt = (stoich > zero(stoich)) ? rlsqrt : -rlsqrt
-            eqs[i,j]     = isone(abs(stoich)) ? signedrlsqrt : stoich * rlsqrt
-        end
-    end
-    eqs
-end
-
-"""
-    jumpratelaw(rx; rxvars=get_variables(rx.rate), combinatoric_ratelaw=true)
-
-Given a [`Reaction`](@ref), return the symbolic reaction rate law used in
-generated stochastic chemical kinetics model SSAs for the reaction. Note,
-for a reaction defined by
-
-`k*X*Y, X+Z --> 2X + Y`
-
-the expression that is returned will be `k*X^2*Y*Z`. For a reaction of
-the form
-
-`k, 2X+3Y --> Z`
-
-the expression that is returned will be `k * binomial(X,2) *
-binomial(Y,3)`.
-
-Notes:
-- `rxvars` should give the `Variable`s, i.e. species and parameters, the rate depends on.
-- Allocates
-- `combinatoric_ratelaw=true` uses binomials in calculating the rate law, i.e. for `2S ->
-  0` at rate `k` the ratelaw would be `k*S*(S-1)/2`. If `combinatoric_ratelaw=false` then
-  the ratelaw is `k*S*(S-1)`, i.e. the rate law is not normalized by the scaling
-  factor.
-"""
-function jumpratelaw(rx; rxvars=get_variables(rx.rate), combinatoric_ratelaw=true)
-    @unpack rate, substrates, substoich, only_use_rate = rx
-    rl = rate
-    if !only_use_rate
-        coef = one(eltype(substoich))
-        for (i,stoich) in enumerate(substoich)
-            s   = substrates[i]
-            rl *= s
-            isone(stoich) && continue
-            for i in one(stoich):(stoich-one(stoich))
-                rl *= (s - i)
-            end
-            combinatoric_ratelaw && (coef *= factorial(stoich))
-        end
-        !isone(coef) && (rl /= coef)
-    end
-    rl
-end
-
-# if haveivdep=false then time dependent rates will still be classified as mass action
-"""
-```julia
-ismassaction(rx, rs; rxvars = get_variables(rx.rate),
-                              haveivdep = any(var -> isequal(get_iv(rs),var), rxvars),
-                              stateset = Set(states(rs)))
-```
-
-True if a given reaction is of mass action form, i.e. `rx.rate` does not depend
-on any chemical species that correspond to states of the system, and does not depend
-explicitly on the independent variable (usually time).
-
-# Arguments
-- `rx`, the [`Reaction`](@ref).
-- `rs`, a [`ReactionSystem`](@ref) containing the reaction.
-- Optional: `rxvars`, `Variable`s which are not in `rxvars` are ignored as possible dependencies.
-- Optional: `haveivdep`, `true` if the [`Reaction`](@ref) `rate` field explicitly depends on the independent variable.
-- Optional: `stateset`, set of states which if the rxvars are within mean rx is non-mass action.
-"""
-function ismassaction(rx, rs; rxvars = get_variables(rx.rate),
-                              haveivdep = any(var -> isequal(get_iv(rs),var), rxvars),
-                              stateset = Set(get_states(rs)))
-    # if no dependencies must be zero order
-    (length(rxvars)==0) && return true
-    haveivdep && return false
-    rx.only_use_rate && return false
-    @inbounds for i = 1:length(rxvars)
-        (rxvars[i] in stateset) && return false
-    end
-    return true
-end
-
-@inline function makemajump(rx; combinatoric_ratelaw=true)
-    @unpack rate, substrates, substoich, netstoich = rx
-    zeroorder = (length(substoich) == 0)
-    reactant_stoch = Vector{Pair{Any,eltype(substoich)}}(undef, length(substoich))
-    @inbounds for i = 1:length(reactant_stoch)
-        reactant_stoch[i] = substrates[i] => substoich[i]
-    end
-    #push!(rstoich, reactant_stoch)
-    coef = (zeroorder || (!combinatoric_ratelaw)) ? one(eltype(substoich)) : prod(stoich -> factorial(stoich), substoich)
-    (!isone(coef)) && (rate /= coef)
-    #push!(rates, rate)
-    net_stoch      = [Pair(p[1],p[2]) for p in netstoich]
-    #push!(nstoich, net_stoch)
-    MassActionJump(Num(rate), reactant_stoch, net_stoch, scale_rates=false, useiszero=false)
-end
-
-function assemble_jumps(rs; combinatoric_ratelaws=true)
-    meqs = MassActionJump[]; ceqs = ConstantRateJump[]; veqs = VariableRateJump[]
-    stateset = Set(get_states(rs))
-    #rates = [];  rstoich = []; nstoich = []
-    rxvars = []
-    ivname = nameof(get_iv(rs))
-
-    isempty(get_eqs(rs)) && error("Must give at least one reaction before constructing a JumpSystem.")
-    for rx in get_eqs(rs)
-        empty!(rxvars)
-        (rx.rate isa Symbolic) && get_variables!(rxvars, rx.rate)
-        haveivdep = false
-        @inbounds for i = 1:length(rxvars)
-            if isequal(rxvars[i], get_iv(rs))
-                haveivdep = true
-                break
-            end
-        end
-        if ismassaction(rx, rs; rxvars=rxvars, haveivdep=haveivdep, stateset=stateset)
-            push!(meqs, makemajump(rx, combinatoric_ratelaw=combinatoric_ratelaws))
-        else
-            rl     = jumpratelaw(rx, rxvars=rxvars, combinatoric_ratelaw=combinatoric_ratelaws)
-            affect = Vector{Equation}()
-            for (spec,stoich) in rx.netstoich
-                push!(affect, spec ~ spec + stoich)
-            end
-            if haveivdep
-                push!(veqs, VariableRateJump(rl,affect))
-            else
-                push!(ceqs, ConstantRateJump(rl,affect))
-            end
-        end
-    end
-    #eqs[1] = MassActionJump(rates, rstoich, nstoich, scale_rates=false, useiszero=false)
-    vcat(meqs,ceqs,veqs)
-end
-
-# convert subsystems to the system type T
-# function make_systems_with_type!(systems::Vector{T}, rs::ReactionSystem, include_zero_odes=true) where {T <: MT.AbstractSystem}
-#     resize!(systems, length(get_systems(rs)))
-#     for (i,sys) in enumerate(get_systems(rs))
-#         if sys isa ReactionSystem
-#             systems[i] = convert(T, sys, include_zero_odes=include_zero_odes)
-#         elseif sys isa T
-#             systems[i] = sys
-#         else
-#             try
-#                 if (T <: MT.AbstractTimeDependentSystem) && (sys isa MT.AbstractTimeIndependentSystem)
-#                     systems[i] = MT.convert_system(T, sys, get_iv(rs))
-#                 else
-#                     systems[i] = MT.convert_system(T, sys)
-#                 end
-#             catch e
-#                 error("ModelingToolkit does not currently support convert_system($T, $(typeof(sys)))")
-#             end
-#         end
-#     end
-#     systems
-# end
-
-# merge constraint eqs, states and ps into the top-level eqs, states and ps
-function addconstraints!(eqs, rs::ReactionSystem)
-    csys = get_constraints(rs)
-    sts  = get_states(rs); ps = get_ps(rs)
-
-    if csys !== nothing
-        csts = get_states(csys); cps = get_ps(csys); ceqs = get_eqs(csys)
-        sts  = isempty(csts) ? sts : [sts; csts]
-        ps   = isempty(cps) ? ps : [ps; cps]
-        (!isempty(ceqs)) && append!(eqs,ceqs)
-    end
-
-    eqs,sts,ps
-end
-
-# used by systems that don't support constraint equations currently
-function error_if_constraints(::Type{T}, sys::ReactionSystem) where {T <: MT.AbstractSystem}
-    (get_constraints(sys) === nothing) ||
-            error("Can not convert to a system of type ", T, " when there are constraints.")
-end
-
-function error_if_constraint_odes(::Type{T}, rs::ReactionSystem) where {T <: MT.AbstractSystem}
-    csys = get_constraints(rs)
-    if csys !== nothing
-        structsys = MT.SystemStructures.initialize_system_structure(csys)
-        structure = MT.get_structure(structsys)
-        any(i -> MT.SystemStructures.isdiffeq(structure,i), eachindex(get_eqs(structsys))) &&
-            error("Cannot convert to system type $T when then there are ODE constraint equations.")
-    end
-    nothing
-end
-
-"""
-```julia
-Base.convert(::Type{<:ODESystem},rs::ReactionSystem)
-```
-Convert a [`ReactionSystem`](@ref) to an `ModelingToolkit.ODESystem`.
-
-Notes:
-- `combinatoric_ratelaws=true` uses factorial scaling factors in calculating the rate
-law, i.e. for `2S -> 0` at rate `k` the ratelaw would be `k*S^2/2!`. If
-`combinatoric_ratelaws=false` then the ratelaw is `k*S^2`, i.e. the scaling factor is
-ignored.
-"""
-function Base.convert(::Type{<:ODESystem}, rs::ReactionSystem;
-                      name=nameof(rs), combinatoric_ratelaws=true, include_zero_odes=true,
-                      checks=false, kwargs...)
-    fullrs = Catalyst.flatten(rs)
-    eqs = assemble_drift(fullrs; combinatoric_ratelaws=combinatoric_ratelaws,
-                             include_zero_odes=include_zero_odes)
-    eqs,sts,ps = addconstraints!(eqs, fullrs)
-    ODESystem(eqs, get_iv(fullrs), sts, ps; name=name, defaults=get_defaults(fullrs),
-                                            observed=get_observed(fullrs), checks=checks,
-                                            kwargs...)
-end
-
-"""
-```julia
-Base.convert(::Type{<:NonlinearSystem},rs::ReactionSystem)
-```
-
-Convert a [`ReactionSystem`](@ref) to an `ModelingToolkit.NonlinearSystem`.
-
-Notes:
-- `combinatoric_ratelaws=true` uses factorial scaling factors in calculating the rate
-law, i.e. for `2S -> 0` at rate `k` the ratelaw would be `k*S^2/2!`. If
-`combinatoric_ratelaws=false` then the ratelaw is `k*S^2`, i.e. the scaling factor is
-ignored.
-"""
-function Base.convert(::Type{<:NonlinearSystem}, rs::ReactionSystem;
-                      name=nameof(rs), combinatoric_ratelaws=true, include_zero_odes=true,
-                      checks = false, kwargs...)
-    fullrs = Catalyst.flatten(rs)
-    eqs = assemble_drift(fullrs; combinatoric_ratelaws=combinatoric_ratelaws, as_odes=false,
-                                 include_zero_odes=include_zero_odes)
-    error_if_constraint_odes(NonlinearSystem, fullrs)
-    eqs,sts,ps = addconstraints!(eqs, fullrs)
-    NonlinearSystem(eqs, sts, ps; name=name, defaults=get_defaults(fullrs),
-                                  observed=get_observed(fullrs), checks = checks,
-                                  kwargs...)
-end
-
-"""
-```julia
-Base.convert(::Type{<:SDESystem},rs::ReactionSystem)
-```
-
-Convert a [`ReactionSystem`](@ref) to an `ModelingToolkit.SDESystem`.
-
-Notes:
-- `combinatoric_ratelaws=true` uses factorial scaling factors in calculating the rate
-law, i.e. for `2S -> 0` at rate `k` the ratelaw would be `k*S^2/2!`. If
-`combinatoric_ratelaws=false` then the ratelaw is `k*S^2`, i.e. the scaling factor is
-ignored.
-- `noise_scaling=nothing::Union{Vector{Num},Num,Nothing}` allows for linear
-scaling of the noise in the chemical Langevin equations. If `nothing` is given, the default
-value as in Gillespie 2000 is used. Alternatively, a `Num` can be given, this is
-added as a parameter to the system (at the end of the parameter array). All noise terms
-are linearly scaled with this value. The parameter may be one already declared in the `ReactionSystem`.
-Finally, a `Vector{Num}` can be provided (the length must be equal to the number of reactions).
-Here the noise for each reaction is scaled by the corresponding parameter in the input vector.
-This input may contain repeat parameters.
-"""
-function Base.convert(::Type{<:SDESystem}, rs::ReactionSystem;
-                      noise_scaling=nothing, name=nameof(rs), combinatoric_ratelaws=true,
-                      include_zero_odes=true, checks = false, kwargs...)
-
-    flatrs = Catalyst.flatten(rs)
-    error_if_constraints(SDESystem, flatrs)
-
-    if noise_scaling isa AbstractArray
-        (length(noise_scaling)!=numreactions(flatrs)) &&
-        error("The number of elements in 'noise_scaling' must be equal " *
-              "to the number of reactions in the flattened reaction system.")
-        if !(noise_scaling isa Symbolics.Arr)
-            noise_scaling = value.(noise_scaling)
-        end
-    elseif !isnothing(noise_scaling)
-        noise_scaling = fill(value(noise_scaling),numreactions(flatrs))
-    end
-
-    eqs = assemble_drift(flatrs; combinatoric_ratelaws=combinatoric_ratelaws,
-                                 include_zero_odes=include_zero_odes)
-    noiseeqs = assemble_diffusion(flatrs, noise_scaling;
-                                  combinatoric_ratelaws=combinatoric_ratelaws)
-    SDESystem(eqs, noiseeqs, get_iv(flatrs), get_states(flatrs),
-              (noise_scaling===nothing) ? get_ps(flatrs) : union(get_ps(flatrs), toparam(noise_scaling));
-              name=name,
-              defaults=get_defaults(flatrs),
-              observed=get_observed(flatrs),
-              checks = checks,
-              kwargs...)
-end
-
-"""
-```julia
-Base.convert(::Type{<:JumpSystem},rs::ReactionSystem; combinatoric_ratelaws=true)
-```
-
-Convert a [`ReactionSystem`](@ref) to an `ModelingToolkit.JumpSystem`.
-
-Notes:
-- `combinatoric_ratelaws=true` uses binomials in calculating the rate law, i.e. for `2S ->
-  0` at rate `k` the ratelaw would be `k*S*(S-1)/2`. If `combinatoric_ratelaws=false` then
-  the ratelaw is `k*S*(S-1)`, i.e. the rate law is not normalized by the scaling
-  factor.
-"""
-function Base.convert(::Type{<:JumpSystem},rs::ReactionSystem;
-                      name=nameof(rs), combinatoric_ratelaws=true, checks = false, kwargs...)
-
-    flatrs = Catalyst.flatten(rs)
-    error_if_constraints(JumpSystem, flatrs)
-
-    eqs = assemble_jumps(flatrs; combinatoric_ratelaws=combinatoric_ratelaws)
-    JumpSystem(eqs, get_iv(flatrs), get_states(flatrs), get_ps(flatrs); name=name,
-               defaults=get_defaults(flatrs), observed=get_observed(flatrs),
-               checks = checks, kwargs...)
-end
-
-
-### Converts a reaction system to ODE or SDE problems ###
-
-
-# ODEProblem from AbstractReactionNetwork
-function DiffEqBase.ODEProblem(rs::ReactionSystem, u0, tspan, p=DiffEqBase.NullParameters(), args...;
-                               check_length=false, kwargs...)
-    return ODEProblem(convert(ODESystem,rs; kwargs...),u0,tspan,p, args...; check_length, kwargs...)
-end
-
-# NonlinearProblem from AbstractReactionNetwork
-function DiffEqBase.NonlinearProblem(rs::ReactionSystem, u0, p=DiffEqBase.NullParameters(), args...;
-                                     check_length=false, kwargs...)
-    return NonlinearProblem(convert(NonlinearSystem,rs; kwargs...), u0, p, args...; check_length, kwargs...)
-end
-
-
-# SDEProblem from AbstractReactionNetwork
-function DiffEqBase.SDEProblem(rs::ReactionSystem, u0, tspan, p=DiffEqBase.NullParameters(), args...;
-                               noise_scaling=nothing, kwargs...)
-    sde_sys  = convert(SDESystem,rs;noise_scaling=noise_scaling, kwargs...)
-    p_matrix = zeros(length(get_states(rs)), length(get_eqs(rs)))
-    return SDEProblem(sde_sys,u0,tspan,p,args...; noise_rate_prototype=p_matrix,kwargs...)
-end
-
-# DiscreteProblem from AbstractReactionNetwork
-function DiffEqBase.DiscreteProblem(rs::ReactionSystem, u0, tspan::Tuple, p=DiffEqBase.NullParameters(),
-                                    args...; kwargs...)
-    return DiscreteProblem(convert(JumpSystem,rs; kwargs...), u0,tspan,p, args...; kwargs...)
-end
-
-# JumpProblem from AbstractReactionNetwork
-function DiffEqJump.JumpProblem(rs::ReactionSystem, prob, aggregator, args...; kwargs...)
-    return JumpProblem(convert(JumpSystem,rs; kwargs...), prob, aggregator, args...; kwargs...)
-end
-
-# SteadyStateProblem from AbstractReactionNetwork
-function DiffEqBase.SteadyStateProblem(rs::ReactionSystem, u0, p=DiffEqBase.NullParameters(), args...;
-                                       kwargs...)
-    return SteadyStateProblem(ODEFunction(convert(ODESystem,rs; kwargs...)),u0,p, args...; kwargs...)
-end
-
-# determine which species a reaction depends on
-function ModelingToolkit.get_variables!(deps::Set, rx::Reaction, variables)
-    (rx.rate isa Symbolic) && get_variables!(deps, rx.rate, variables)
-    for s in rx.substrates
-        push!(deps, s)
-    end
-    deps
-end
-
-# determine which species a reaction modifies
-function ModelingToolkit.modified_states!(mstates, rx::Reaction, sts::Set)
-    for (species,stoich) in rx.netstoich
-        (species in sts) && push!(mstates, species)
-    end
-    mstates
-end
-
-
-########################## Compositional Tooling ###########################
-function getsubsyseqs!(eqs::Vector{Equation}, sys)
-    if sys isa ReactionSystem
-        push!(eqs, get_eqs(get_constraints(sys)))
-    else
-        push!(eqs, get_eqs(sys))
-    end
-
-    for subsys in get_systems(sys)
-        getsubsyseqs!(eqs, subsys)
-    end
-    eqs
-end
-function getsubsyseqs(sys)
-    getsubsyseqs!(Vector{Equation}(), sys)
-end
-
-function getsubsystypes!(typeset::Set{Type}, sys::T) where {T <: MT.AbstractSystem}
-    push!(typeset, T)
-    csys = (sys isa ReactionSystem) ? get_constraints(sys) : nothing
-    csys !== nothing && getsubsystypes!(typeset, csys)
-    for subsys in get_systems(sys)
-        getsubsystypes!(typeset, subsys)
-    end
-    typeset
-end
-function getsubsystypes(sys)
-    typeset = Set{Type}()
-    getsubsystypes!(typeset, sys)
-    typeset
-end
-
-"""
-    Catalyst.flatten(rs::ReactionSystem)
-
-Merges all subsystems of the given [`ReactionSystem`](@ref) up into `rs`.
-
-Notes:
-- Returns a new `ReactionSystem` that represents the flattened system.
-- All `Reaction`s within subsystems are namespaced and merged into the list of
-  `Reactions` of `rs`. The merged list is then available as `reactions(rs)` or
-  `get_eqs(rs)`.
-- All algebraic equations are merged into a `NonlinearSystem` or `ODESystem`
-  stored as `get_constraints(rs)`. If `get_constraints !== nothing` then the
-  algebraic equations are merged with the current constraints in a system of the
-  same type as the current constraints, otherwise the new constraint system is
-  an `ODESystem`.
-- Currently only `ReactionSystem`s, `NonlinearSystem`s and `ODESystem`s are
-  supported as sub-systems when flattening.
-"""
-function flatten(rs::ReactionSystem; name=nameof(rs))
-
-    isempty(get_systems(rs)) && return rs
-
-    # right now only NonlinearSystems and ODESystems can be handled as subsystems
-    subsys_types  = getsubsystypes(rs)
-    allowed_types = (ReactionSystem, NonlinearSystem, ODESystem)
-    all(T -> any(T .<: allowed_types), subsys_types) ||
-        error("flattening is currently only supported for subsystems mixing ReactionSystems, NonlinearSystems and ODESystems.")
-
-    specs      = species(rs)
-    sts        = states(rs)
-    reactionps = reactionparams(rs)
-    ps         = parameters(rs)
-    alleqs     = equations(rs)
-    rxs        = Reaction[rx for rx in alleqs if rx isa Reaction]
-
-    # constraints = states, parameters and equations that do not appear in Reactions
-    csts = setdiff(sts, specs)
-    cps  = setdiff(ps, reactionps)
-    ceqs = Equation[eq for eq in alleqs if eq isa Equation]
-    if isempty(csts) && isempty(cps) && isempty(ceqs)
-        newcsys = nothing
-    else
-        if ODESystem in subsys_types
-            newcsys = ODESystem(ceqs, get_iv(rs), csts, cps; name=name)
-        else # must be a NonlinearSystem
-            any(T -> T <: NonlinearSystem, subsys_types) ||
-                error("Error, found constraint Equations but no ODESystem or NonlinearSystem associated with them.")
-            newcsys = NonlinearSystem(ceqs, csts, cps; name=name)
-        end
-    end
-
-    ReactionSystem(rxs, get_iv(rs), specs, reactionps; observed = MT.observed(rs),
-                                                       name = name,
-                                                       defaults = MT.defaults(rs),
-                                                       checks = false,
-                                                       constraints = newcsys)
-end
-
-"""
-    ModelingToolkit.extend(sys::Union{NonlinearSystem,ODESystem}, rs::ReactionSystem; name::Symbol=nameof(sys))
-
-Extends the indicated [`ReactionSystem`](@ref) with a
-`ModelingToolkit.NonlinearSystem` or `ModelingToolkit.ODESystem`, which will be
-stored internally as constraint equations.
-
-Notes:
-- Returns a new `ReactionSystem` and does not modify `rs`.
-- By default, the new `ReactionSystem` will have the same name as `sys`.
-"""
-function ModelingToolkit.extend(sys::Union{NonlinearSystem,ODESystem}, rs::ReactionSystem; name::Symbol=nameof(sys))
-    csys = (get_constraints(rs) === nothing) ? sys : extend(sys, get_constraints(rs))
-    ReactionSystem(get_eqs(rs), get_iv(rs), get_states(rs), get_ps(rs);
-                    observed = get_observed(rs), name = name,
-                    systems = get_systems(rs), defaults = get_defaults(rs),
-                    checks=false, constraints=csys)
-end
-
-"""
-    ModelingToolkit.extend(sys::ReactionSystem, rs::ReactionSystem; name::Symbol=nameof(sys))
-
-Extends the indicated [`ReactionSystem`](@ref) with another `ReactionSystem`.
-Similar to calling `merge!` except constraint systems are allowed (and will also
-be merged together).
-
-Notes:
-- Returns a new `ReactionSystem` and does not modify `rs`.
-- By default, the new `ReactionSystem` will have the same name as `sys`.
-"""
-function ModelingToolkit.extend(sys::ReactionSystem, rs::ReactionSystem; name::Symbol=nameof(sys))
-    eqs  = union(get_eqs(rs), get_eqs(sys))
-    sts  = union(get_states(rs), get_states(sys))
-    ps   = union(get_ps(rs), get_ps(sys))
-    obs  = union(get_observed(rs), get_observed(sys))
-    defs = merge(get_defaults(rs), get_defaults(sys)) # prefer `sys`
-    syss = union(get_systems(rs), get_systems(sys))
-
-    csys = get_constraints(rs)
-    csys2 = get_constraints(sys)
-    if csys === nothing
-        newcsys = csys2
-    else
-        newcsys = (csys2 === nothing) ? csys : extend(csys2, csys, name)
-    end
-
-    ReactionSystem(eqs, get_iv(rs), sts, ps; observed = obs, name = name,
-                    systems = syss, defaults = defs, checks=false, constraints=newcsys)
-end
+
+"""
+$(TYPEDEF)
+
+One chemical reaction.
+
+# Fields
+$(FIELDS)
+
+# Examples
+
+```julia
+using Catalyst
+@parameters k[1:20]
+@variables t A(t) B(t) C(t) D(t)
+rxs = [Reaction(k[1], nothing, [A]),            # 0 -> A
+       Reaction(k[2], [B], nothing),            # B -> 0
+       Reaction(k[3],[A],[C]),                  # A -> C
+       Reaction(k[4], [C], [A,B]),              # C -> A + B
+       Reaction(k[5], [C], [A], [1], [2]),      # C -> A + A
+       Reaction(k[6], [A,B], [C]),              # A + B -> C
+       Reaction(k[7], [B], [A], [2], [1]),      # 2B -> A
+       Reaction(k[8], [A,B], [A,C]),            # A + B -> A + C
+       Reaction(k[9], [A,B], [C,D]),            # A + B -> C + D
+       Reaction(k[10], [A], [C,D], [2], [1,1]), # 2A -> C + D
+       Reaction(k[11], [A], [A,B], [2], [1,1]), # 2A -> A + B
+       Reaction(k[12], [A,B,C], [C,D], [1,3,4], [2, 3]),          # A+3B+4C -> 2C + 3D
+       Reaction(k[13], [A,B], nothing, [3,1], nothing),           # 3A+B -> 0
+       Reaction(k[14], nothing, [A], nothing, [2]),               # 0 -> 2A
+       Reaction(k[15]*A/(2+A), [A], nothing; only_use_rate=true), # A -> 0 with custom rate
+       Reaction(k[16], [A], [B]; only_use_rate=true),             # A -> B with custom rate.
+       Reaction(k[17]*A*exp(B), [C], [D], [2], [1]),              # 2C -> D with non constant rate.
+       Reaction(k[18]*B, nothing, [B], nothing, [2]),             # 0 -> 2B with non constant rate.
+       Reaction(k[19]*t, [A], [B]),                                # A -> B with non constant rate.
+       Reaction(k[20]*t*A, [B,C], [D],[2,1],[2])                  # 2A +B -> 2C with non constant rate.
+  ]
+```
+
+Notes:
+- `nothing` can be used to indicate a reaction that has no reactants or no products.
+  In this case the corresponding stoichiometry vector should also be set to `nothing`.
+- The three-argument form assumes all reactant and product stoichiometric coefficients
+  are one.
+"""
+struct Reaction{S, T <: Number}
+    """The rate function (excluding mass action terms)."""
+    rate
+    """Reaction substrates."""
+    substrates::Vector
+    """Reaction products."""
+    products::Vector
+    """The stoichiometric coefficients of the reactants."""
+    substoich::Vector{T}
+    """The stoichiometric coefficients of the products."""
+    prodstoich::Vector{T}
+    """The net stoichiometric coefficients of all species changed by the reaction."""
+    netstoich::Vector{Pair{S,T}}
+    """
+    `false` (default) if `rate` should be multiplied by mass action terms to give the rate law.
+    `true` if `rate` represents the full reaction rate law.
+    """
+    only_use_rate::Bool
+end
+
+function Reaction(rate, subs, prods, substoich, prodstoich;
+                  netstoich=nothing, only_use_rate=false,
+                  kwargs...)
+
+    (isnothing(prods)&&isnothing(subs)) && error("A reaction requires a non-nothing substrate or product vector.")
+    (isnothing(prodstoich)&&isnothing(substoich)) && error("Both substrate and product stochiometry inputs cannot be nothing.")
+    if isnothing(subs)
+        subs = Vector{Term}()
+        !isnothing(substoich) && error("If substrates are nothing, substrate stiocihometries have to be so too.")
+        substoich = typeof(prodstoich)()
+    end
+    if isnothing(prods)
+        prods = Vector{Term}()
+        !isnothing(prodstoich) && error("If products are nothing, product stiocihometries have to be so too.")
+        prodstoich = typeof(substoich)()
+    end
+    subs = value.(subs)
+    prods = value.(prods)
+    ns = isnothing(netstoich) ? get_netstoich(subs, prods, substoich, prodstoich) : netstoich
+    Reaction(value(rate), subs, prods, substoich, prodstoich, ns, only_use_rate)
+end
+
+
+# three argument constructor assumes stoichiometric coefs are one and integers
+function Reaction(rate, subs, prods; kwargs...)
+
+    sstoich = isnothing(subs) ? nothing : ones(Int,length(subs))
+    pstoich = isnothing(prods) ? nothing : ones(Int,length(prods))
+    Reaction(rate, subs, prods, sstoich, pstoich; kwargs...)
+end
+
+function print_rxside(io::IO, specs, stoich)
+    # reactants/substrates
+    if isempty(specs)
+        print(io, "∅")
+    else
+        for (i,spec) in enumerate(specs)
+            if stoich[i] == 1
+                print(io, ModelingToolkit.operation(spec))
+            else
+                print(io, stoich[i], ModelingToolkit.operation(spec))
+            end
+
+            (i < length(specs)) && print(io, " + ")
+        end
+    end
+    nothing
+end
+
+function Base.show(io::IO, rx::Reaction)
+    print(io, rx.rate, ", ")
+    print_rxside(io, rx.substrates, rx.substoich)
+    arrow = rx.only_use_rate ? "⇒" : "-->"
+    print(io, " ", arrow, " ")
+    print_rxside(io, rx.products, rx.prodstoich)
+end
+
+function ModelingToolkit.namespace_equation(rx::Reaction, name)
+    subs  = isempty(rx.substrates) ? rx.substrates : [namespace_expr(sub, name) for sub in rx.substrates]
+    prods = isempty(rx.products) ? rx.products : [namespace_expr(prod, name) for prod in rx.products]
+    Reaction(namespace_expr(rx.rate, name),
+             subs, prods, rx.substoich, rx.prodstoich,
+             [namespace_expr(n[1],name) => n[2] for n in rx.netstoich], rx.only_use_rate)
+end
+
+# calculates the net stoichiometry of a reaction as a vector of pairs (sub,substoich)
+function get_netstoich(subs, prods, sstoich, pstoich)
+    # stoichiometry as a Dictionary
+    nsdict = Dict{Any, eltype(sstoich)}(sub => -sstoich[i] for (i,sub) in enumerate(subs))
+    for (i,p) in enumerate(prods)
+        coef = pstoich[i]
+        @inbounds nsdict[p] = haskey(nsdict, p) ? nsdict[p] + coef : coef
+    end
+
+    # stoichiometry as a vector
+    ns = [el for el in nsdict if el[2] != zero(el[2])]
+
+    ns
+end
+
+
+"""
+$(TYPEDEF)
+
+A system of chemical reactions.
+
+# Fields
+$(FIELDS)
+
+# Example
+Continuing from the example in the [`Reaction`](@ref) definition:
+```julia
+# simple constructor that infers species and parameters
+@named rs = ReactionSystem(rxs, t)
+
+# allows specification of species and parameters
+@named rs = ReactionSystem(rxs, t, [A,B,C,D], k)
+```
+
+Keyword Arguments:
+- `observed::Vector{Equation}`, equations specifying observed variables.
+- `systems::Vector{AbstractSystems}`, vector of sub-systems. Can be
+  `ReactionSystem`s, `ODESystem`s, or `NonlinearSystem`s.
+- `name::Symbol`, the name of the system (must be provided, or `@named` must be
+  used).
+- `defaults::Dict`, a dictionary mapping parameters to their default values and
+  species to their default initial values.
+- `checks = true`, boolean for whether to check units.
+- `constraints = nothing`, a `NonlinearSystem` or `ODESystem` of coupled
+  constraint equations.
+
+Notes:
+- ReactionSystems currently do rudimentary unit checking, requiring that all
+  species have the same units, and all reactions have rate laws with units of
+  (species units) / (time units). Unit checking can be disabled by passing the
+  keyword argument `checks=false`.
+"""
+struct ReactionSystem{U <: Union{Nothing,MT.AbstractSystem}} <: MT.AbstractTimeDependentSystem
+    """The reactions defining the system."""
+    eqs::Vector{Reaction}
+    """Independent variable (usually time)."""
+    iv::Any
+    """Dependent (state) variables representing amount of each species. Must not contain the independent variable."""
+    states::Vector
+    """Parameter variables. Must not contain the independent variable."""
+    ps::Vector
+    """Maps Symbol to corresponding variable."""
+    var_to_name::Dict{Symbol,Any}
+    """Equations for observed variables."""
+    observed::Vector{Equation}
+    """The name of the system"""
+    name::Symbol
+    """Internal sub-systems"""
+    systems::Vector
+    """
+    The default values to use when initial conditions and/or
+    parameters are not supplied in `ODEProblem`.
+    """
+    defaults::Dict
+    """Type of the system"""
+    connection_type::Any
+    """Non-`Reaction` equations that further constrain the system"""
+    constraints::U
+
+    # inner constructor is considered private and may change between non-breaking releases.
+    function ReactionSystem(eqs, iv, states, ps, var_to_name, observed, name, systems, defaults, connection_type, csys;
+                            checks::Bool=true, skipvalue=false)
+        if checks
+            check_variables(states, iv)
+            check_parameters(ps, iv)
+        end
+        rs = new{typeof(csys)}(eqs, iv, states, ps, var_to_name, observed, name, systems, defaults, connection_type, csys)
+        checks && validate(rs)
+        rs
+    end
+end
+
+function ReactionSystem(eqs, iv, states, ps;
+                        observed = [],
+                        systems = [],
+                        name = nothing,
+                        default_u0=Dict(),
+                        default_p=Dict(),
+                        defaults=_merge(Dict(default_u0), Dict(default_p)),
+                        connection_type=nothing,
+                        checks = true,
+                        constraints = nothing,
+                        skipvalue = false)
+
+    name === nothing && throw(ArgumentError("The `name` keyword must be provided. Please consider using the `@named` macro"))
+    sysnames = nameof.(systems)
+    (length(unique(sysnames)) == length(sysnames)) ||
+        throw(ArgumentError("System names must be unique."))
+
+    if !(isempty(default_u0) && isempty(default_p))
+        Base.depwarn("`default_u0` and `default_p` are deprecated. Use `defaults` instead.", :ReactionSystem, force=true)
+    end
+    defaults = MT.todict(defaults)
+    defaults = Dict{Any,Any}(value(k) => value(v) for (k, v) in pairs(defaults))
+
+    iv′     = value(iv)
+    states′ = skipvalue ? states : value.(MT.scalarize(states))
+    ps′     = skipvalue ? ps : value.(MT.scalarize(ps))
+    eqs′    = (eqs isa Vector) ? eqs : collect(eqs)
+
+    var_to_name = Dict()
+    MT.process_variables!(var_to_name, defaults, states′)
+    MT.process_variables!(var_to_name, defaults, ps′)
+    MT.collect_var_to_name!(var_to_name, (eq.lhs for eq in observed))
+
+    if constraints != nothing
+        MT.process_variables!(var_to_name, defaults, get_ps(constraints))
+        MT.collect_var_to_name!(var_to_name, get_states(constraints))
+    end
+        
+    ReactionSystem(eqs′, iv′, states′, ps′, var_to_name, observed, name, systems, 
+                   defaults, connection_type, constraints; 
+                   checks = checks, skipvalue = skipvalue)
+end
+
+
+# Previous function called by the macro, but still avaiable for general use.
+function ReactionSystem(rxs::Vector{<:Reaction}, iv; kwargs...)
+    make_ReactionSystem_internal(rxs, iv, nothing, Vector{Num}(); kwargs...)
+end
+
+# Only used internally by the @reaction_network macro. Permits giving an initial order to the parameters,
+# and then adds additional ones found in the reaction. Name could be changed.
+function make_ReactionSystem_internal(rxs::Vector{<:Reaction}, iv, no_sps::Nothing, ps_in; kwargs...)
+    t    = value(iv)
+    sts  = OrderedSet(spec for rx in rxs for spec in Iterators.flatten((rx.substrates,rx.products)))
+    ps   = OrderedSet{Any}(ps_in)
+    vars = OrderedSet()
+    for rx in rxs
+        MT.get_variables!(vars, rx.rate)
+        for var in vars
+            isequal(t,var) && continue
+            if MT.isparameter(var)
+                push!(ps, var)
+            else
+                push!(sts, var)
+            end
+        end
+        empty!(vars)
+    end
+
+    ReactionSystem(rxs, t, collect(sts), collect(ps); skipvalue=true, kwargs...)
+end
+
+
+function ReactionSystem(iv; kwargs...)
+    ReactionSystem(Reaction[], iv, [], []; kwargs...)
+end
+
+
+####################### ModelingToolkit inherited accessors #############################
+
+"""
+    get_constraints(sys::ReactionSystem)
+
+Return the current constraint subsystem, if none is defined will return `nothing`.
+"""
+get_constraints(sys::ReactionSystem) = getfield(sys, :constraints)
+has_constraints(sys::ReactionSystem) = isdefined(sys, :constraints)
+
+function MT.states(sys::ReactionSystem)
+    sts = (get_constraints(sys) === nothing) ? get_states(sys) : vcat(get_states(sys), get_states(get_constraints(sys)))
+    systems = get_systems(sys)
+    unique(isempty(systems) ? sts : [sts; reduce(vcat,namespace_variables.(systems))])
+end
+
+function MT.parameters(sys::ReactionSystem)
+    ps = (get_constraints(sys) === nothing) ? get_ps(sys) : vcat(get_ps(sys), get_ps(get_constraints(sys)))
+    systems = get_systems(sys)
+    unique(isempty(systems) ? ps : [ps; reduce(vcat,namespace_parameters.(systems))])
+end
+
+function MT.equations(sys::ReactionSystem)
+    eqs = (get_constraints(sys) === nothing) ? get_eqs(sys) : Any[get_eqs(sys); get_eqs(get_constraints(sys))]
+    systems = get_systems(sys)
+    if !isempty(systems)
+        return Any[eqs; reduce(vcat, MT.namespace_equations.(systems); init=Any[])]
+    end
+    return eqs
+end
+
+######################## Conversion to ODEs/SDEs/jump, etc ##############################
+
+"""
+    oderatelaw(rx; combinatoric_ratelaw=true)
+
+Given a [`Reaction`](@ref), return the symbolic reaction rate law used in
+generated ODEs for the reaction. Note, for a reaction defined by
+
+`k*X*Y, X+Z --> 2X + Y`
+
+the expression that is returned will be `k*X(t)^2*Y(t)*Z(t)`. For a reaction
+of the form
+
+`k, 2X+3Y --> Z`
+
+the expression that is returned will be `k * (X(t)^2/2) * (Y(t)^3/6)`.
+
+Notes:
+- Allocates
+- `combinatoric_ratelaw=true` uses factorial scaling factors in calculating the rate
+    law, i.e. for `2S -> 0` at rate `k` the ratelaw would be `k*S^2/2!`. If
+    `combinatoric_ratelaw=false` then the ratelaw is `k*S^2`, i.e. the scaling factor is
+    ignored.
+"""
+function oderatelaw(rx; combinatoric_ratelaw=true)
+    @unpack rate, substrates, substoich, only_use_rate = rx
+    rl = rate
+    if !only_use_rate
+        coef = one(eltype(substoich))
+        for (i,stoich) in enumerate(substoich)
+            coef *= factorial(stoich)
+            rl   *= isone(stoich) ? substrates[i] : substrates[i]^stoich
+        end
+        combinatoric_ratelaw && (!isone(coef)) && (rl /= coef)
+    end
+    rl
+end
+
+function assemble_oderhs(rs; combinatoric_ratelaws=true)
+    sts = get_states(rs)
+    species_to_idx = Dict((x => i for (i,x) in enumerate(sts)))
+    rhsvec         = Any[0 for i in eachindex(sts)]
+
+    for rx in get_eqs(rs)
+        rl = oderatelaw(rx; combinatoric_ratelaw=combinatoric_ratelaws)
+        for (spec,stoich) in rx.netstoich
+            i = species_to_idx[spec]
+            if _iszero(rhsvec[i])
+                signedrl  = (stoich > zero(stoich)) ? rl : -rl
+                rhsvec[i] = isone(abs(stoich)) ? signedrl : stoich * rl
+            else
+                Δspec     = isone(abs(stoich)) ? rl : abs(stoich) * rl
+                rhsvec[i] = (stoich > zero(stoich)) ? (rhsvec[i] + Δspec) : (rhsvec[i] - Δspec)
+            end
+        end
+    end
+
+    rhsvec
+end
+
+function assemble_drift(rs; combinatoric_ratelaws=true, as_odes=true, include_zero_odes=true)
+    rhsvec = assemble_oderhs(rs; combinatoric_ratelaws=combinatoric_ratelaws)
+    if as_odes
+        D   = Differential(get_iv(rs))
+        eqs = [Equation(D(x),rhs) for (x,rhs) in zip(get_states(rs),rhsvec) if (include_zero_odes || (!_iszero(rhs)))]
+    else
+        eqs = [Equation(0,rhs) for rhs in rhsvec if (include_zero_odes || (!_iszero(rhs)))]
+    end
+    eqs
+end
+
+function assemble_diffusion(rs, noise_scaling; combinatoric_ratelaws=true)
+    sts  = get_states(rs)
+    eqs  = Matrix{Any}(undef, length(sts), length(get_eqs(rs)))
+    eqs .= 0
+    species_to_idx = Dict((x => i for (i,x) in enumerate(sts)))
+
+    for (j,rx) in enumerate(get_eqs(rs))
+        rlsqrt = sqrt(abs(oderatelaw(rx; combinatoric_ratelaw=combinatoric_ratelaws)))
+        (noise_scaling!==nothing) && (rlsqrt *= noise_scaling[j])
+        for (spec,stoich) in rx.netstoich
+            i            = species_to_idx[spec]
+            signedrlsqrt = (stoich > zero(stoich)) ? rlsqrt : -rlsqrt
+            eqs[i,j]     = isone(abs(stoich)) ? signedrlsqrt : stoich * rlsqrt
+        end
+    end
+    eqs
+end
+
+"""
+    jumpratelaw(rx; rxvars=get_variables(rx.rate), combinatoric_ratelaw=true)
+
+Given a [`Reaction`](@ref), return the symbolic reaction rate law used in
+generated stochastic chemical kinetics model SSAs for the reaction. Note,
+for a reaction defined by
+
+`k*X*Y, X+Z --> 2X + Y`
+
+the expression that is returned will be `k*X^2*Y*Z`. For a reaction of
+the form
+
+`k, 2X+3Y --> Z`
+
+the expression that is returned will be `k * binomial(X,2) *
+binomial(Y,3)`.
+
+Notes:
+- `rxvars` should give the `Variable`s, i.e. species and parameters, the rate depends on.
+- Allocates
+- `combinatoric_ratelaw=true` uses binomials in calculating the rate law, i.e. for `2S ->
+  0` at rate `k` the ratelaw would be `k*S*(S-1)/2`. If `combinatoric_ratelaw=false` then
+  the ratelaw is `k*S*(S-1)`, i.e. the rate law is not normalized by the scaling
+  factor.
+"""
+function jumpratelaw(rx; rxvars=get_variables(rx.rate), combinatoric_ratelaw=true)
+    @unpack rate, substrates, substoich, only_use_rate = rx
+    rl = rate
+    if !only_use_rate
+        coef = one(eltype(substoich))
+        for (i,stoich) in enumerate(substoich)
+            s   = substrates[i]
+            rl *= s
+            isone(stoich) && continue
+            for i in one(stoich):(stoich-one(stoich))
+                rl *= (s - i)
+            end
+            combinatoric_ratelaw && (coef *= factorial(stoich))
+        end
+        !isone(coef) && (rl /= coef)
+    end
+    rl
+end
+
+# if haveivdep=false then time dependent rates will still be classified as mass action
+"""
+```julia
+ismassaction(rx, rs; rxvars = get_variables(rx.rate),
+                              haveivdep = any(var -> isequal(get_iv(rs),var), rxvars),
+                              stateset = Set(states(rs)))
+```
+
+True if a given reaction is of mass action form, i.e. `rx.rate` does not depend
+on any chemical species that correspond to states of the system, and does not depend
+explicitly on the independent variable (usually time).
+
+# Arguments
+- `rx`, the [`Reaction`](@ref).
+- `rs`, a [`ReactionSystem`](@ref) containing the reaction.
+- Optional: `rxvars`, `Variable`s which are not in `rxvars` are ignored as possible dependencies.
+- Optional: `haveivdep`, `true` if the [`Reaction`](@ref) `rate` field explicitly depends on the independent variable.
+- Optional: `stateset`, set of states which if the rxvars are within mean rx is non-mass action.
+"""
+function ismassaction(rx, rs; rxvars = get_variables(rx.rate),
+                              haveivdep = any(var -> isequal(get_iv(rs),var), rxvars),
+                              stateset = Set(get_states(rs)))
+    # if no dependencies must be zero order
+    (length(rxvars)==0) && return true
+    haveivdep && return false
+    rx.only_use_rate && return false
+    @inbounds for i = 1:length(rxvars)
+        (rxvars[i] in stateset) && return false
+    end
+    return true
+end
+
+@inline function makemajump(rx; combinatoric_ratelaw=true)
+    @unpack rate, substrates, substoich, netstoich = rx
+    zeroorder = (length(substoich) == 0)
+    reactant_stoch = Vector{Pair{Any,eltype(substoich)}}(undef, length(substoich))
+    @inbounds for i = 1:length(reactant_stoch)
+        reactant_stoch[i] = substrates[i] => substoich[i]
+    end
+    #push!(rstoich, reactant_stoch)
+    coef = (zeroorder || (!combinatoric_ratelaw)) ? one(eltype(substoich)) : prod(stoich -> factorial(stoich), substoich)
+    (!isone(coef)) && (rate /= coef)
+    #push!(rates, rate)
+    net_stoch      = [Pair(p[1],p[2]) for p in netstoich]
+    #push!(nstoich, net_stoch)
+    MassActionJump(Num(rate), reactant_stoch, net_stoch, scale_rates=false, useiszero=false)
+end
+
+function assemble_jumps(rs; combinatoric_ratelaws=true)
+    meqs = MassActionJump[]; ceqs = ConstantRateJump[]; veqs = VariableRateJump[]
+    stateset = Set(get_states(rs))
+    #rates = [];  rstoich = []; nstoich = []
+    rxvars = []
+    ivname = nameof(get_iv(rs))
+
+    isempty(get_eqs(rs)) && error("Must give at least one reaction before constructing a JumpSystem.")
+    for rx in get_eqs(rs)
+        empty!(rxvars)
+        (rx.rate isa Symbolic) && get_variables!(rxvars, rx.rate)
+        haveivdep = false
+        @inbounds for i = 1:length(rxvars)
+            if isequal(rxvars[i], get_iv(rs))
+                haveivdep = true
+                break
+            end
+        end
+        if ismassaction(rx, rs; rxvars=rxvars, haveivdep=haveivdep, stateset=stateset)
+            push!(meqs, makemajump(rx, combinatoric_ratelaw=combinatoric_ratelaws))
+        else
+            rl     = jumpratelaw(rx, rxvars=rxvars, combinatoric_ratelaw=combinatoric_ratelaws)
+            affect = Vector{Equation}()
+            for (spec,stoich) in rx.netstoich
+                push!(affect, spec ~ spec + stoich)
+            end
+            if haveivdep
+                push!(veqs, VariableRateJump(rl,affect))
+            else
+                push!(ceqs, ConstantRateJump(rl,affect))
+            end
+        end
+    end
+    #eqs[1] = MassActionJump(rates, rstoich, nstoich, scale_rates=false, useiszero=false)
+    vcat(meqs,ceqs,veqs)
+end
+
+# convert subsystems to the system type T
+# function make_systems_with_type!(systems::Vector{T}, rs::ReactionSystem, include_zero_odes=true) where {T <: MT.AbstractSystem}
+#     resize!(systems, length(get_systems(rs)))
+#     for (i,sys) in enumerate(get_systems(rs))
+#         if sys isa ReactionSystem
+#             systems[i] = convert(T, sys, include_zero_odes=include_zero_odes)
+#         elseif sys isa T
+#             systems[i] = sys
+#         else
+#             try
+#                 if (T <: MT.AbstractTimeDependentSystem) && (sys isa MT.AbstractTimeIndependentSystem)
+#                     systems[i] = MT.convert_system(T, sys, get_iv(rs))
+#                 else
+#                     systems[i] = MT.convert_system(T, sys)
+#                 end
+#             catch e
+#                 error("ModelingToolkit does not currently support convert_system($T, $(typeof(sys)))")
+#             end
+#         end
+#     end
+#     systems
+# end
+
+# merge constraint eqs, states and ps into the top-level eqs, states and ps
+function addconstraints!(eqs, rs::ReactionSystem)
+    csys = get_constraints(rs)
+    sts  = get_states(rs); ps = get_ps(rs)
+
+    if csys !== nothing
+        csts = get_states(csys); cps = get_ps(csys); ceqs = get_eqs(csys)
+        sts  = isempty(csts) ? sts : [sts; csts]
+        ps   = isempty(cps) ? ps : [ps; cps]
+        (!isempty(ceqs)) && append!(eqs,ceqs)
+    end
+
+    eqs,sts,ps
+end
+
+# used by systems that don't support constraint equations currently
+function error_if_constraints(::Type{T}, sys::ReactionSystem) where {T <: MT.AbstractSystem}
+    (get_constraints(sys) === nothing) ||
+            error("Can not convert to a system of type ", T, " when there are constraints.")
+end
+
+function error_if_constraint_odes(::Type{T}, rs::ReactionSystem) where {T <: MT.AbstractSystem}
+    csys = get_constraints(rs)
+    if csys !== nothing
+        structsys = MT.SystemStructures.initialize_system_structure(csys)
+        structure = MT.get_structure(structsys)
+        any(i -> MT.SystemStructures.isdiffeq(structure,i), eachindex(get_eqs(structsys))) &&
+            error("Cannot convert to system type $T when then there are ODE constraint equations.")
+    end
+    nothing
+end
+
+"""
+```julia
+Base.convert(::Type{<:ODESystem},rs::ReactionSystem)
+```
+Convert a [`ReactionSystem`](@ref) to an `ModelingToolkit.ODESystem`.
+
+Notes:
+- `combinatoric_ratelaws=true` uses factorial scaling factors in calculating the rate
+law, i.e. for `2S -> 0` at rate `k` the ratelaw would be `k*S^2/2!`. If
+`combinatoric_ratelaws=false` then the ratelaw is `k*S^2`, i.e. the scaling factor is
+ignored.
+"""
+function Base.convert(::Type{<:ODESystem}, rs::ReactionSystem;
+                      name=nameof(rs), combinatoric_ratelaws=true, include_zero_odes=true,
+                      checks=false, kwargs...)
+    fullrs = Catalyst.flatten(rs)
+    eqs = assemble_drift(fullrs; combinatoric_ratelaws=combinatoric_ratelaws,
+                             include_zero_odes=include_zero_odes)
+    eqs,sts,ps = addconstraints!(eqs, fullrs)
+    ODESystem(eqs, get_iv(fullrs), sts, ps; name=name, defaults=get_defaults(fullrs),
+                                            observed=get_observed(fullrs), checks=checks,
+                                            kwargs...)
+end
+
+"""
+```julia
+Base.convert(::Type{<:NonlinearSystem},rs::ReactionSystem)
+```
+
+Convert a [`ReactionSystem`](@ref) to an `ModelingToolkit.NonlinearSystem`.
+
+Notes:
+- `combinatoric_ratelaws=true` uses factorial scaling factors in calculating the rate
+law, i.e. for `2S -> 0` at rate `k` the ratelaw would be `k*S^2/2!`. If
+`combinatoric_ratelaws=false` then the ratelaw is `k*S^2`, i.e. the scaling factor is
+ignored.
+"""
+function Base.convert(::Type{<:NonlinearSystem}, rs::ReactionSystem;
+                      name=nameof(rs), combinatoric_ratelaws=true, include_zero_odes=true,
+                      checks = false, kwargs...)
+    fullrs = Catalyst.flatten(rs)
+    eqs = assemble_drift(fullrs; combinatoric_ratelaws=combinatoric_ratelaws, as_odes=false,
+                                 include_zero_odes=include_zero_odes)
+    error_if_constraint_odes(NonlinearSystem, fullrs)
+    eqs,sts,ps = addconstraints!(eqs, fullrs)
+    NonlinearSystem(eqs, sts, ps; name=name, defaults=get_defaults(fullrs),
+                                  observed=get_observed(fullrs), checks = checks,
+                                  kwargs...)
+end
+
+"""
+```julia
+Base.convert(::Type{<:SDESystem},rs::ReactionSystem)
+```
+
+Convert a [`ReactionSystem`](@ref) to an `ModelingToolkit.SDESystem`.
+
+Notes:
+- `combinatoric_ratelaws=true` uses factorial scaling factors in calculating the rate
+law, i.e. for `2S -> 0` at rate `k` the ratelaw would be `k*S^2/2!`. If
+`combinatoric_ratelaws=false` then the ratelaw is `k*S^2`, i.e. the scaling factor is
+ignored.
+- `noise_scaling=nothing::Union{Vector{Num},Num,Nothing}` allows for linear
+scaling of the noise in the chemical Langevin equations. If `nothing` is given, the default
+value as in Gillespie 2000 is used. Alternatively, a `Num` can be given, this is
+added as a parameter to the system (at the end of the parameter array). All noise terms
+are linearly scaled with this value. The parameter may be one already declared in the `ReactionSystem`.
+Finally, a `Vector{Num}` can be provided (the length must be equal to the number of reactions).
+Here the noise for each reaction is scaled by the corresponding parameter in the input vector.
+This input may contain repeat parameters.
+"""
+function Base.convert(::Type{<:SDESystem}, rs::ReactionSystem;
+                      noise_scaling=nothing, name=nameof(rs), combinatoric_ratelaws=true,
+                      include_zero_odes=true, checks = false, kwargs...)
+
+    flatrs = Catalyst.flatten(rs)
+    error_if_constraints(SDESystem, flatrs)
+
+    if noise_scaling isa AbstractArray
+        (length(noise_scaling)!=numreactions(flatrs)) &&
+        error("The number of elements in 'noise_scaling' must be equal " *
+              "to the number of reactions in the flattened reaction system.")
+        if !(noise_scaling isa Symbolics.Arr)
+            noise_scaling = value.(noise_scaling)
+        end
+    elseif !isnothing(noise_scaling)
+        noise_scaling = fill(value(noise_scaling),numreactions(flatrs))
+    end
+
+    eqs = assemble_drift(flatrs; combinatoric_ratelaws=combinatoric_ratelaws,
+                                 include_zero_odes=include_zero_odes)
+    noiseeqs = assemble_diffusion(flatrs, noise_scaling;
+                                  combinatoric_ratelaws=combinatoric_ratelaws)
+    SDESystem(eqs, noiseeqs, get_iv(flatrs), get_states(flatrs),
+              (noise_scaling===nothing) ? get_ps(flatrs) : union(get_ps(flatrs), toparam(noise_scaling));
+              name=name,
+              defaults=get_defaults(flatrs),
+              observed=get_observed(flatrs),
+              checks = checks,
+              kwargs...)
+end
+
+"""
+```julia
+Base.convert(::Type{<:JumpSystem},rs::ReactionSystem; combinatoric_ratelaws=true)
+```
+
+Convert a [`ReactionSystem`](@ref) to an `ModelingToolkit.JumpSystem`.
+
+Notes:
+- `combinatoric_ratelaws=true` uses binomials in calculating the rate law, i.e. for `2S ->
+  0` at rate `k` the ratelaw would be `k*S*(S-1)/2`. If `combinatoric_ratelaws=false` then
+  the ratelaw is `k*S*(S-1)`, i.e. the rate law is not normalized by the scaling
+  factor.
+"""
+function Base.convert(::Type{<:JumpSystem},rs::ReactionSystem;
+                      name=nameof(rs), combinatoric_ratelaws=true, checks = false, kwargs...)
+
+    flatrs = Catalyst.flatten(rs)
+    error_if_constraints(JumpSystem, flatrs)
+
+    eqs = assemble_jumps(flatrs; combinatoric_ratelaws=combinatoric_ratelaws)
+    JumpSystem(eqs, get_iv(flatrs), get_states(flatrs), get_ps(flatrs); name=name,
+               defaults=get_defaults(flatrs), observed=get_observed(flatrs),
+               checks = checks, kwargs...)
+end
+
+
+### Converts a reaction system to ODE or SDE problems ###
+
+
+# ODEProblem from AbstractReactionNetwork
+function DiffEqBase.ODEProblem(rs::ReactionSystem, u0, tspan, p=DiffEqBase.NullParameters(), args...;
+                               check_length=false, kwargs...)
+    return ODEProblem(convert(ODESystem,rs; kwargs...),u0,tspan,p, args...; check_length, kwargs...)
+end
+
+# NonlinearProblem from AbstractReactionNetwork
+function DiffEqBase.NonlinearProblem(rs::ReactionSystem, u0, p=DiffEqBase.NullParameters(), args...;
+                                     check_length=false, kwargs...)
+    return NonlinearProblem(convert(NonlinearSystem,rs; kwargs...), u0, p, args...; check_length, kwargs...)
+end
+
+
+# SDEProblem from AbstractReactionNetwork
+function DiffEqBase.SDEProblem(rs::ReactionSystem, u0, tspan, p=DiffEqBase.NullParameters(), args...;
+                               noise_scaling=nothing, kwargs...)
+    sde_sys  = convert(SDESystem,rs;noise_scaling=noise_scaling, kwargs...)
+    p_matrix = zeros(length(get_states(rs)), length(get_eqs(rs)))
+    return SDEProblem(sde_sys,u0,tspan,p,args...; noise_rate_prototype=p_matrix,kwargs...)
+end
+
+# DiscreteProblem from AbstractReactionNetwork
+function DiffEqBase.DiscreteProblem(rs::ReactionSystem, u0, tspan::Tuple, p=DiffEqBase.NullParameters(),
+                                    args...; kwargs...)
+    return DiscreteProblem(convert(JumpSystem,rs; kwargs...), u0,tspan,p, args...; kwargs...)
+end
+
+# JumpProblem from AbstractReactionNetwork
+function DiffEqJump.JumpProblem(rs::ReactionSystem, prob, aggregator, args...; kwargs...)
+    return JumpProblem(convert(JumpSystem,rs; kwargs...), prob, aggregator, args...; kwargs...)
+end
+
+# SteadyStateProblem from AbstractReactionNetwork
+function DiffEqBase.SteadyStateProblem(rs::ReactionSystem, u0, p=DiffEqBase.NullParameters(), args...;
+                                       kwargs...)
+    return SteadyStateProblem(ODEFunction(convert(ODESystem,rs; kwargs...)),u0,p, args...; kwargs...)
+end
+
+# determine which species a reaction depends on
+function ModelingToolkit.get_variables!(deps::Set, rx::Reaction, variables)
+    (rx.rate isa Symbolic) && get_variables!(deps, rx.rate, variables)
+    for s in rx.substrates
+        push!(deps, s)
+    end
+    deps
+end
+
+# determine which species a reaction modifies
+function ModelingToolkit.modified_states!(mstates, rx::Reaction, sts::Set)
+    for (species,stoich) in rx.netstoich
+        (species in sts) && push!(mstates, species)
+    end
+    mstates
+end
+
+
+########################## Compositional Tooling ###########################
+function getsubsyseqs!(eqs::Vector{Equation}, sys)
+    if sys isa ReactionSystem
+        push!(eqs, get_eqs(get_constraints(sys)))
+    else
+        push!(eqs, get_eqs(sys))
+    end
+
+    for subsys in get_systems(sys)
+        getsubsyseqs!(eqs, subsys)
+    end
+    eqs
+end
+function getsubsyseqs(sys)
+    getsubsyseqs!(Vector{Equation}(), sys)
+end
+
+function getsubsystypes!(typeset::Set{Type}, sys::T) where {T <: MT.AbstractSystem}
+    push!(typeset, T)
+    csys = (sys isa ReactionSystem) ? get_constraints(sys) : nothing
+    csys !== nothing && getsubsystypes!(typeset, csys)
+    for subsys in get_systems(sys)
+        getsubsystypes!(typeset, subsys)
+    end
+    typeset
+end
+function getsubsystypes(sys)
+    typeset = Set{Type}()
+    getsubsystypes!(typeset, sys)
+    typeset
+end
+
+"""
+    Catalyst.flatten(rs::ReactionSystem)
+
+Merges all subsystems of the given [`ReactionSystem`](@ref) up into `rs`.
+
+Notes:
+- Returns a new `ReactionSystem` that represents the flattened system.
+- All `Reaction`s within subsystems are namespaced and merged into the list of
+  `Reactions` of `rs`. The merged list is then available as `reactions(rs)` or
+  `get_eqs(rs)`.
+- All algebraic equations are merged into a `NonlinearSystem` or `ODESystem`
+  stored as `get_constraints(rs)`. If `get_constraints !== nothing` then the
+  algebraic equations are merged with the current constraints in a system of the
+  same type as the current constraints, otherwise the new constraint system is
+  an `ODESystem`.
+- Currently only `ReactionSystem`s, `NonlinearSystem`s and `ODESystem`s are
+  supported as sub-systems when flattening.
+"""
+function flatten(rs::ReactionSystem; name=nameof(rs))
+
+    isempty(get_systems(rs)) && return rs
+
+    # right now only NonlinearSystems and ODESystems can be handled as subsystems
+    subsys_types  = getsubsystypes(rs)
+    allowed_types = (ReactionSystem, NonlinearSystem, ODESystem)
+    all(T -> any(T .<: allowed_types), subsys_types) ||
+        error("flattening is currently only supported for subsystems mixing ReactionSystems, NonlinearSystems and ODESystems.")
+
+    specs      = species(rs)
+    sts        = states(rs)
+    reactionps = reactionparams(rs)
+    ps         = parameters(rs)
+    alleqs     = equations(rs)
+    rxs        = Reaction[rx for rx in alleqs if rx isa Reaction]
+
+    # constraints = states, parameters and equations that do not appear in Reactions
+    csts = setdiff(sts, specs)
+    cps  = setdiff(ps, reactionps)
+    ceqs = Equation[eq for eq in alleqs if eq isa Equation]
+    if isempty(csts) && isempty(cps) && isempty(ceqs)
+        newcsys = nothing
+    else
+        if ODESystem in subsys_types
+            newcsys = ODESystem(ceqs, get_iv(rs), csts, cps; name=name)
+        else # must be a NonlinearSystem
+            any(T -> T <: NonlinearSystem, subsys_types) ||
+                error("Error, found constraint Equations but no ODESystem or NonlinearSystem associated with them.")
+            newcsys = NonlinearSystem(ceqs, csts, cps; name=name)
+        end
+    end
+
+    ReactionSystem(rxs, get_iv(rs), specs, reactionps; observed = MT.observed(rs),
+                                                       name = name,
+                                                       defaults = MT.defaults(rs),
+                                                       checks = false,
+                                                       constraints = newcsys)
+end
+
+"""
+    ModelingToolkit.extend(sys::Union{NonlinearSystem,ODESystem}, rs::ReactionSystem; name::Symbol=nameof(sys))
+
+Extends the indicated [`ReactionSystem`](@ref) with a
+`ModelingToolkit.NonlinearSystem` or `ModelingToolkit.ODESystem`, which will be
+stored internally as constraint equations.
+
+Notes:
+- Returns a new `ReactionSystem` and does not modify `rs`.
+- By default, the new `ReactionSystem` will have the same name as `sys`.
+"""
+function ModelingToolkit.extend(sys::Union{NonlinearSystem,ODESystem}, rs::ReactionSystem; name::Symbol=nameof(sys))
+    csys = (get_constraints(rs) === nothing) ? sys : extend(sys, get_constraints(rs))
+    ReactionSystem(get_eqs(rs), get_iv(rs), get_states(rs), get_ps(rs);
+                    observed = get_observed(rs), name = name,
+                    systems = get_systems(rs), defaults = get_defaults(rs),
+                    checks=false, constraints=csys)
+end
+
+"""
+    ModelingToolkit.extend(sys::ReactionSystem, rs::ReactionSystem; name::Symbol=nameof(sys))
+
+Extends the indicated [`ReactionSystem`](@ref) with another `ReactionSystem`.
+Similar to calling `merge!` except constraint systems are allowed (and will also
+be merged together).
+
+Notes:
+- Returns a new `ReactionSystem` and does not modify `rs`.
+- By default, the new `ReactionSystem` will have the same name as `sys`.
+"""
+function ModelingToolkit.extend(sys::ReactionSystem, rs::ReactionSystem; name::Symbol=nameof(sys))
+    eqs  = union(get_eqs(rs), get_eqs(sys))
+    sts  = union(get_states(rs), get_states(sys))
+    ps   = union(get_ps(rs), get_ps(sys))
+    obs  = union(get_observed(rs), get_observed(sys))
+    defs = merge(get_defaults(rs), get_defaults(sys)) # prefer `sys`
+    syss = union(get_systems(rs), get_systems(sys))
+
+    csys = get_constraints(rs)
+    csys2 = get_constraints(sys)
+    if csys === nothing
+        newcsys = csys2
+    else
+        newcsys = (csys2 === nothing) ? csys : extend(csys2, csys, name)
+    end
+
+    ReactionSystem(eqs, get_iv(rs), sts, ps; observed = obs, name = name,
+                    systems = syss, defaults = defs, checks=false, constraints=newcsys)
+end