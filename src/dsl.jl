--- conflicted
+++ resolved
@@ -107,7 +107,6 @@
 names can be designated as a first argument (before `begin`, e.g. `rn = @reaction_network name begin ...`).
 - For more information, please again consider Catalyst's documentation.
 """
-<<<<<<< HEAD
 macro reaction_network(name::Symbol, network_expr::Expr)
     make_rs_expr(QuoteNode(name), network_expr)
 end
@@ -120,30 +119,6 @@
 # The case where nothing, or only a name, is provided.
 macro reaction_network(name::Symbol = gensym(:ReactionSystem))
     make_rs_expr(QuoteNode(name))
-=======
-macro reaction_network(name::Symbol, ex::Expr)
-    :(complete($(make_reaction_system(
-        striplines(ex); name = :($(QuoteNode(name)))))))
-end
-
-# Allows @reaction_network $name begin ... to interpolate variables storing a name.
-macro reaction_network(name::Expr, ex::Expr)
-    :(complete($(make_reaction_system(
-        striplines(ex); name = :($(esc(name.args[1])))))))
-end
-
-macro reaction_network(ex::Expr)
-    ex = striplines(ex)
-
-    # no name but equations: @reaction_network begin ... end ...
-    if ex.head == :block
-        :(complete($(make_reaction_system(ex))))
-    else  # empty but has interpolated name: @reaction_network $name
-        networkname = :($(esc(ex.args[1])))
-        return Expr(:block, :(@parameters t),
-            :(complete(ReactionSystem(Reaction[], t, [], []; name = $networkname))))
-    end
->>>>>>> 41ce9417
 end
 
 # Handles two disjoint cases.
@@ -164,7 +139,6 @@
 Equivalent to `@reaction_network` except the generated `ReactionSystem` is not marked as
 complete.
 """
-<<<<<<< HEAD
 macro network_component(name::Symbol, network_expr::Expr)
     make_rs_expr(QuoteNode(name), network_expr; complete = false)
 end
@@ -178,19 +152,6 @@
 macro network_component(name::Symbol = gensym(:ReactionSystem))
     make_rs_expr(QuoteNode(name); complete = false)
 end
-=======
-macro network_component(name::Symbol, ex::Expr)
-    make_reaction_system(striplines(ex); name = :($(QuoteNode(name))))
-end
-
-# Allows @network_component $name begin ... to interpolate variables storing a name.
-macro network_component(name::Expr, ex::Expr)
-    make_reaction_system(striplines(ex); name = :($(esc(name.args[1]))))
-end
-
-macro network_component(ex::Expr)
-    ex = striplines(ex)
->>>>>>> 41ce9417
 
 # Handles two disjoint cases.
 macro network_component(expr::Expr)
@@ -234,21 +195,12 @@
     metadata::Expr
     rxexpr::Expr
 
-<<<<<<< HEAD
     function ReactionInternal(sub_line::ExprValues, prod_line::ExprValues,
             rate::ExprValues, metadata_line::ExprValues)
         subs = recursive_find_reactants!(sub_line, 1, Vector{ReactantInternal}(undef, 0))
         prods = recursive_find_reactants!(prod_line, 1, Vector{ReactantInternal}(undef, 0))
         metadata = extract_metadata(metadata_line)
-        new(subs, prods, rate, metadata)
-=======
-    function ReactionStruct(sub_line::ExprValues, prod_line::ExprValues, rate::ExprValues,
-            metadata_line::ExprValues, rx_line::Expr)
-        sub = recursive_find_reactants!(sub_line, 1, Vector{ReactantStruct}(undef, 0))
-        prod = recursive_find_reactants!(prod_line, 1, Vector{ReactantStruct}(undef, 0))
-        metadata = extract_metadata(metadata_line)
         new(sub, prod, rate, metadata, rx_line)
->>>>>>> 41ce9417
     end
 end
 
@@ -344,28 +296,11 @@
     reaction_lines = Expr[x for x in ex.args if x.head == :tuple]
     option_lines = Expr[x for x in ex.args if x.head == :macrocall]
 
-<<<<<<< HEAD
     # Extracts the options used (throwing errors for repeated options).
     if !allunique(arg.args[1] for arg in option_lines)
         error("Some options where given multiple times.")
     end
     options = Dict(Symbol(String(arg.args[1])[2:end]) => arg for arg in option_lines)
-=======
-    # Get macro options.
-    if length(unique(arg.args[1] for arg in option_lines)) < length(option_lines)
-        error("Some options were given multiple times.")
-    end
-    options = Dict(map(arg -> Symbol(String(arg.args[1])[2:end]) => arg,
-        option_lines))
-
-    # Reads options.
-    default_reaction_metadata = :([])
-    check_default_noise_scaling!(default_reaction_metadata, options)
-    compound_expr, compound_species = read_compound_options(options)
-    continuous_events_expr = read_events_option(options, :continuous_events)
-    discrete_events_expr = read_events_option(options, :discrete_events)
-    requiredec = haskey(options, :require_declaration)
->>>>>>> 41ce9417
 
     # Reads options (round 1, options which must be read before the reactions, e.g. because 
     # they might declare parameters/species/variables).
@@ -376,7 +311,6 @@
     vars_extracted, add_default_diff, equations = read_equations_options(options,
         variables_declared)
 
-<<<<<<< HEAD
     # Extracts all reactions. Extracts all parameters, species, and variables of the system and
     # creates lists with them.
     reactions = get_reactions(reaction_lines)
@@ -385,42 +319,6 @@
         variables)))
     species_extracted, parameters_extracted = extract_species_and_parameters(reactions,
         syms_declared)
-=======
-    # Reads equations.
-    vars_extracted, add_default_diff, equations = read_equations_options(
-        options, variables_declared; requiredec)
-    variables = vcat(variables_declared, vars_extracted)
-
-    # Handle independent variables
-    if haskey(options, :ivs)
-        ivs = Tuple(extract_syms(options, :ivs))
-        ivexpr = copy(options[:ivs])
-        ivexpr.args[1] = Symbol("@", "parameters")
-    else
-        ivs = (DEFAULT_IV_SYM,)
-        ivexpr = :($(DEFAULT_IV_SYM) = default_t())
-    end
-    tiv = ivs[1]
-    sivs = (length(ivs) > 1) ? Expr(:vect, ivs[2:end]...) : nothing
-    all_ivs = (isnothing(sivs) ? [tiv] : [tiv; sivs.args])
-
-    if haskey(options, :combinatoric_ratelaws)
-        combinatoric_ratelaws = options[:combinatoric_ratelaws].args[end]
-    else
-        combinatoric_ratelaws = true
-    end
-
-    # Reads observables.
-    observed_vars, observed_eqs, obs_syms = read_observed_options(
-        options, [species_declared; variables], all_ivs; requiredec)
-
-    # Collect species and parameters, including ones inferred from the reactions.
-    declared_syms = Set(Iterators.flatten((parameters_declared, species_declared,
-        variables)))
-    species_extracted, parameters_extracted = extract_species_and_parameters!(
-        reactions, declared_syms; requiredec)
-
->>>>>>> 41ce9417
     species = vcat(species_declared, species_extracted)
     parameters = vcat(parameters_declared, parameters_extracted)
 
@@ -447,7 +345,6 @@
     unique_symbol_check(vcat(species, parameters, variables, ivs))
 
     # Creates expressions corresponding to actual code from the internal DSL representation.
-<<<<<<< HEAD
     psexpr_init = get_pexpr(parameters_extracted, options)
     spsexpr_init = get_usexpr(species_extracted, options; ivs)
     vsexpr_init = get_usexpr(vars_extracted, options, :variables; ivs)
@@ -468,41 +365,6 @@
         $compound_expr
         $diffexpr
 
-        Catalyst.remake_ReactionSystem_internal(
-            Catalyst.make_ReactionSystem_internal(
-                $rxsexprs, $tiv, setdiff(union($spsvar, $vsvar, $compsvar), $obs_syms),
-                $psvar; name = $name, spatial_ivs = $sivs, observed = $observed_eqs,
-                continuous_events = $continuous_events_expr,
-                discrete_events = $discrete_events_expr,
-=======
-    sexprs = get_sexpr(species_extracted, options; iv_symbols = ivs)
-    vexprs = get_sexpr(vars_extracted, options, :variables; iv_symbols = ivs)
-    pexprs = get_pexpr(parameters_extracted, options)
-    ps, pssym = assign_expr_to_var(!isempty(parameters), pexprs, "ps")
-    vars, varssym = assign_expr_to_var(!isempty(variables), vexprs, "vars";
-        scalarize = true)
-    sps, spssym = assign_expr_to_var(!isempty(species), sexprs, "specs"; scalarize = true)
-    comps, compssym = assign_expr_to_var(!isempty(compound_species), compound_expr,
-        "comps"; scalarize = true)
-    rxexprs = :(CatalystEqType[])
-    for reaction in reactions
-        push!(rxexprs.args, get_rxexprs(reaction))
-    end
-    for equation in equations
-        equation = escape_equation_RHS!(equation)
-        push!(rxexprs.args, equation)
-    end
-
-    # Output code corresponding to the reaction system.
-    quote
-        $ivexpr
-        $ps
-        $vars
-        $sps
-        $observed_vars
-        $comps
-        $diffexpr
-
         sivs_vec = $sivs
         rx_eq_vec = $rxexprs
         vars = setdiff(union($spssym, $varssym, $compssym), $obs_syms)
@@ -515,7 +377,6 @@
                 rx_eq_vec, $tiv, vars, $pssym;
                 name = $name, spatial_ivs = sivs_vec, observed = obseqs,
                 continuous_events = cevents, discrete_events = devents,
->>>>>>> 41ce9417
                 combinatoric_ratelaws = $combinatoric_ratelaws);
             default_reaction_metadata = $default_reaction_metadata)
     end
@@ -578,7 +439,6 @@
     return arrow, rate, reaction, metadata
 end
 
-<<<<<<< HEAD
 # Takes a reaction line and creates reaction(s) from it and pushes those to the reaction vector.
 # Used to create multiple reactions from bundled reactions (like `k, (X,Y) --> 0`).
 function push_reactions!(reactions::Vector{ReactionInternal}, subs::ExprValues,
@@ -589,17 +449,6 @@
     maxl = maximum(lengs)
     if any(!(leng == 1 || leng == maxl) for leng in lengs)
         throw("Malformed reaction, rate=$rate, subs=$subs, prods=$prods, metadata=$metadata.")
-=======
-# Takes a reaction line and creates reaction(s) from it and pushes those to the reaction array.
-# Used to create multiple reactions from, for instance, `k, (X,Y) --> 0`.
-function push_reactions!(reactions::Vector{ReactionStruct}, sub_line::ExprValues,
-        prod_line::ExprValues, rate::ExprValues, metadata::ExprValues, arrow::Symbol, line::Expr)
-    # The rates, substrates, products, and metadata may be in a tupple form (e.g. `k, (X,Y) --> 0`).
-    # This finds the length of these tuples (or 1 if not in tuple forms). Errors if lengs inconsistent.
-    lengs = (tup_leng(sub_line), tup_leng(prod_line), tup_leng(rate), tup_leng(metadata))
-    if any(!(leng == 1 || leng == maximum(lengs)) for leng in lengs)
-        throw("Malformed reaction, rate=$rate, subs=$sub_line, prods=$prod_line, metadata=$metadata.")
->>>>>>> 41ce9417
     end
 
     # Loops through each reaction encoded by the reaction's different components. 
@@ -611,20 +460,9 @@
             push!(metadata_i.args, :(only_use_rate = $(in(arrow, pure_rate_arrows))))
         end
 
-<<<<<<< HEAD
         # Extracts substrates, products, and rates for the i'th reaction.
         subs_i, prods_i, rate_i = get_tup_arg.([subs, prods, rate], i)
         push!(reactions, ReactionInternal(subs_i, prods_i, rate_i, metadata_i))
-=======
-        # Checks that metadata fields are unique.
-        if !allunique(arg.args[1] for arg in metadata_i.args)
-            error("Some reaction metadata fields where repeated: $(metadata_entries)")
-        end
-
-        push!(reactions,
-            ReactionStruct(get_tup_arg(sub_line, i),
-                get_tup_arg(prod_line, i), get_tup_arg(rate, i), metadata_i, line))
->>>>>>> 41ce9417
     end
 end
 
@@ -646,12 +484,8 @@
 
 # Function looping through all reactions, to find undeclared symbols (species or
 # parameters), and assign them to the right category.
-<<<<<<< HEAD
 function extract_species_and_parameters(reactions, excluded_syms)
     # Loops through all reactant, extract undeclared ones as species.
-=======
-function extract_species_and_parameters!(reactions, excluded_syms; requiredec = false)
->>>>>>> 41ce9417
     species = OrderedSet{Union{Symbol, Expr}}()
     for reaction in reactions
         for reactant in Iterators.flatten((reaction.substrates, reaction.products))
@@ -716,43 +550,17 @@
 # Given the parameters that were extracted from the reactions, and the options dictionary,
 # creates the `@parameters ...` expression for the macro output.
 function get_pexpr(parameters_extracted, options)
-<<<<<<< HEAD
     if haskey(options, :parameters)
         pexprs = options[:parameters]
     elseif isempty(parameters_extracted)
         pexprs = :()
     else
         pexprs = :(@parameters)
-=======
-    pexprs = (haskey(options, :parameters) ? options[:parameters] :
-              (isempty(parameters_extracted) ? :() : :(@parameters)))
-    foreach(p -> push!(pexprs.args, p), parameters_extracted)
-    pexprs
-end
-
-# Creates the reaction vector declaration statement.
-function get_rxexprs(rxstruct)
-    subs_init = isempty(rxstruct.substrates) ? nothing : :([])
-    subs_stoich_init = deepcopy(subs_init)
-    prod_init = isempty(rxstruct.products) ? nothing : :([])
-    prod_stoich_init = deepcopy(prod_init)
-    reaction_func = :(Reaction($(recursive_escape_functions!(rxstruct.rate)), $subs_init,
-        $prod_init, $subs_stoich_init, $prod_stoich_init,
-        metadata = $(rxstruct.metadata)))
-    for sub in rxstruct.substrates
-        push!(reaction_func.args[3].args, sub.reactant)
-        push!(reaction_func.args[5].args, sub.stoichiometry)
-    end
-    for prod in rxstruct.products
-        push!(reaction_func.args[4].args, prod.reactant)
-        push!(reaction_func.args[6].args, prod.stoichiometry)
->>>>>>> 41ce9417
     end
     foreach(p -> push!(pexprs.args, p), parameters_extracted)
     return pexprs
 end
 
-<<<<<<< HEAD
 # Takes a ModelingToolkit declaration macro (like @parameters ...) and return and expression:
 # That calls the macro and then scalarizes all the symbols created into a vector of Nums.
 # stores the created symbolic variables in a variable (which name is generated from `name`).
@@ -768,24 +576,6 @@
         expr = quote
             $symvec = $expr_init
             $namesym = reduce(vcat, Symbolics.scalarize($symvec))
-=======
-# takes a ModelingToolkit declaration macro like @parameters and returns an expression
-# that calls the macro and saves it in a variable given by namesym based on name.
-# scalarizes if desired
-function assign_expr_to_var(nonempty, ex, name; scalarize = false)
-    namesym = gensym(name)
-    if nonempty
-        if scalarize
-            symvec = gensym()
-            ex = quote
-                $symvec = $ex
-                $namesym = reduce(vcat, Symbolics.scalarize($symvec))
-            end
-        else
-            ex = quote
-                $namesym = $ex
-            end
->>>>>>> 41ce9417
         end
     else
         expr = :($namesym = Num[])
@@ -987,7 +777,6 @@
     return diffexpr
 end
 
-<<<<<<< HEAD
 # Reads the combinatiorial ratelaw options, which determines if a combinatorial rate law should
 # be used or not. If not provides, uses the default (true).
 function read_combinatoric_ratelaws_option(options)
@@ -998,13 +787,8 @@
     end
 end
 
-# Reads the observables options. Outputs an expression for creating the obervable variables,
-# a vector with the observable equations, and a vector with the observables' symbols.
-function read_observed_options(options, species_n_vars_declared, ivs_sorted)
-=======
 # Reads the observables options. Outputs an expression ofr creating the observable variables, and a vector of observable equations.
 function read_observed_options(options, species_n_vars_declared, ivs_sorted; requiredec = false)
->>>>>>> 41ce9417
     if haskey(options, :observables)
         # Gets list of observable equations and prepares variable declaration expression.
         # (`options[:observables]` includes `@observables`, `.args[3]` removes this part)
@@ -1015,15 +799,11 @@
         for (idx, obs_eq) in enumerate(observed_eqs.args)
             # Extract the observable, checks for errors.
             obs_name, ivs, defaults, metadata = find_varinfo_in_declaration(obs_eq.args[2])
-<<<<<<< HEAD
-            if !isempty(ivs)
-=======
             if (requiredec && !in(obs_name, species_n_vars_declared))
                 throw(UndeclaredSymbolicError(
                                               "An undeclared variable ($obs_name) was declared as an observable in the following observable equation: \"$obs_eq\". Since the flag @require_declaration is set, all variables must be declared with the @species, @parameters, or @variables macros."))
             end
             isempty(ivs) ||
->>>>>>> 41ce9417
                 error("An observable ($obs_name) was given independent variable(s). These should not be given, as they are inferred automatically.")
             end
             if !isnothing(defaults)
@@ -1045,24 +825,6 @@
             # For Observables that have already been declared using @species/@variables,
             # or are interpolated, this parts should not be carried out.
             if !((obs_name in species_n_vars_declared) || is_escaped_expr(obs_eq.args[2]))
-<<<<<<< HEAD
-                # Appends (..) to the observable (which is later replaced with the extracted ivs).
-                # Adds the observable to the first line of the output expression (starting with `@variables`).
-                obs_expr = insert_independent_variable(obs_eq.args[2], :(..))
-                push!(observed_expr.args[1].args, obs_expr)
-
-                # Adds a line to the `observed_expr` expression, setting the ivs for this observable.
-                # Cannot extract directly using e.g. "getfield.(dependants_structs, :reactant)" because
-                # then we get something like :([:X1, :X2]), rather than :([X1, X2]).
-                dep_var_expr = :(filter(!MT.isparameter,
-                    Symbolics.get_variables($(obs_eq.args[3]))))
-                ivs_get_expr = :(unique(reduce(vcat,
-                    [arguments(MT.unwrap(dep)) for dep in $dep_var_expr])))
-                sort_func(iv) = findfirst(MT.getname(iv) == ivs for ivs in ivs_sorted)
-                ivs_get_expr_sorted = :(sort($(ivs_get_expr); by = $sort_func))
-                push!(observed_expr.args,
-                    :($obs_name = $(obs_name)($(ivs_get_expr_sorted)...)))
-=======
                 # Creates an expression which extracts the ivs of the species & variables the
                 # observable depends on, and splats them out in the correct order.
                 dep_var_expr = :(filter(!MT.isparameter,
@@ -1075,7 +837,6 @@
 
                 obs_expr = insert_independent_variable(obs_eq.args[2], :($ivs_get_expr_sorted...))
                 push!(observed_vars.args[1].args, obs_expr)
->>>>>>> 41ce9417
             end
 
             # In case metadata was given, this must be cleared from `observed_eqs`.
@@ -1088,14 +849,9 @@
             is_escaped_expr(obs_eq.args[2]) || push!(obs_syms.args, obs_name)
         end
 
-<<<<<<< HEAD
-        # If nothing was added to `observed_expr`, it has to be modified not to throw an error.
-        (length(observed_expr.args) == 1) && (observed_expr = :())
-=======
         # If nothing was added to `observed_vars`, it has to be modified not to throw an error.
         (striplines(observed_vars) == striplines(Expr(:block, :(@variables)))) &&
             (observed_vars = :())
->>>>>>> 41ce9417
     else
         # If option is not used, return empty expression and vector.
         observed_expr = :()
@@ -1213,7 +969,6 @@
 
 ### Generic Expression Manipulation ###
 
-<<<<<<< HEAD
 # Recursively traverses an expression and replaces special function call like "hill(...)" with
 # the actual corresponding expression.
 function recursive_expand_functions!(expr::ExprValues)
@@ -1223,23 +978,12 @@
     end
     if (expr.head == :call) && !isdefined(Catalyst, expr.args[1])
         expr.args[1] = esc(expr.args[1])
-=======
-# Recursively traverses an expression and escapes all the user-defined functions. Special function calls like "hill(...)" are not expanded.
-function recursive_escape_functions!(expr::ExprValues)
-    (typeof(expr) != Expr) && (return expr)
-    foreach(i -> expr.args[i] = recursive_escape_functions!(expr.args[i]),
-        1:length(expr.args))
-    if expr.head == :call
-        !isdefined(Catalyst, expr.args[1]) && (expr.args[1] = esc(expr.args[1]))
->>>>>>> 41ce9417
     end
     return expr
 end
 
-<<<<<<< HEAD
 # Returns the length of a expression tuple, or 1 if it is not an expression tuple (probably
 # a Symbol/Numerical). This is used to handle bundled reaction (like `d, (X,Y) --> 0`).
-=======
 # Recursively escape functions in the right-hand-side of an equation written using user-defined functions. Special function calls like "hill(...)" are not expanded.
 function escape_equation_RHS!(eqexpr::Expr)
     rhs = recursive_escape_functions!(eqexpr.args[3])
@@ -1248,7 +992,6 @@
 end
 
 # Returns the length of a expression tuple, or 1 if it is not an expression tuple (probably a Symbol/Numerical).
->>>>>>> 41ce9417
 function tup_leng(ex::ExprValues)
     (typeof(ex) == Expr && ex.head == :tuple) && (return length(ex.args))
     return 1
