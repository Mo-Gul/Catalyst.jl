### ODE & SDE Assembly ###

"""
    oderatelaw(rx; combinatoric_ratelaw=true)

Given a [`Reaction`](@ref), return the symbolic reaction rate law used in
generated ODEs for the reaction. Note, for a reaction defined by

`k*X*Y, X+Z --> 2X + Y`

the expression that is returned will be `k*X(t)^2*Y(t)*Z(t)`. For a reaction of
the form

`k, 2X+3Y --> Z`

the expression that is returned will be `k * (X(t)^2/2) * (Y(t)^3/6)`.

Notes:
- Allocates
- `combinatoric_ratelaw=true` uses factorial scaling factors in calculating the
    rate law, i.e. for `2S -> 0` at rate `k` the ratelaw would be `k*S^2/2!`. If
    `combinatoric_ratelaw=false` then the ratelaw is `k*S^2`, i.e. the scaling
    factor is ignored.
"""
function oderatelaw(rx; combinatoric_ratelaw = true)
    @unpack rate, substrates, substoich, only_use_rate = rx
    rl = rate

    # if the stoichiometric coefficients are not integers error if asking to scale rates
    !all(s -> s isa Union{Integer, Symbolic}, substoich) &&
        (combinatoric_ratelaw == true) &&
        error("Non-integer stoichiometric coefficients require the combinatoric_ratelaw=false keyword to oderatelaw, or passing combinatoric_ratelaws=false to convert or ODEProblem.")

    if !only_use_rate
        coef = eltype(substoich) <: Number ? one(eltype(substoich)) : 1
        for (i, stoich) in enumerate(substoich)
            combinatoric_ratelaw && (coef *= factorial(stoich))
            rl *= isequal(stoich, one(stoich)) ? substrates[i] : substrates[i]^stoich
        end
        combinatoric_ratelaw && (!isequal(coef, one(coef))) && (rl /= coef)
    end
    rl
end

# Function returning `true` for species which shouldn't change from the reactions, 
# including non-species variables.
drop_dynamics(s) = isconstant(s) || isbc(s) || (!isspecies(s))

function assemble_oderhs(rs, ispcs; combinatoric_ratelaws = true, remove_conserved = false)
    nps = get_networkproperties(rs)
    species_to_idx = Dict(x => i for (i, x) in enumerate(ispcs))
    rhsvec = Any[0 for _ in ispcs]
    depspec_submap = if remove_conserved
        Dict(eq.lhs => eq.rhs for eq in nps.conservedeqs)
    else
        Dict()
    end

    for rx in get_rxs(rs)
        rl = oderatelaw(rx; combinatoric_ratelaw = combinatoric_ratelaws)
        remove_conserved && (rl = substitute(rl, depspec_submap))
        for (spec, stoich) in rx.netstoich
            # dependent species don't get an ODE, so are skipped
            remove_conserved && (spec in nps.depspecs) && continue

            # constant or BC species also do not get equations
            drop_dynamics(spec) && continue

            i = species_to_idx[spec]
            if _iszero(rhsvec[i])
                if stoich isa Symbolic
                    rhsvec[i] = stoich * rl
                else
                    signedrl = (stoich > zero(stoich)) ? rl : -rl
                    rhsvec[i] = isone(abs(stoich)) ? signedrl : stoich * rl
                end
            else
                if stoich isa Symbolic
                    rhsvec[i] += stoich * rl
                else
                    Δspec = isone(abs(stoich)) ? rl : abs(stoich) * rl
                    rhsvec[i] = (stoich > zero(stoich)) ? (rhsvec[i] + Δspec) :
                                (rhsvec[i] - Δspec)
                end
            end
        end
    end

    rhsvec
end

function assemble_drift(rs, ispcs; combinatoric_ratelaws = true, as_odes = true,
        include_zero_odes = true, remove_conserved = false)
    rhsvec = assemble_oderhs(rs, ispcs; combinatoric_ratelaws, remove_conserved)
    if as_odes
        D = Differential(get_iv(rs))
        eqs = [Equation(D(x), rhs)
               for (x, rhs) in zip(ispcs, rhsvec) if (include_zero_odes || (!_iszero(rhs)))]
    else
        eqs = [Equation(0, rhs) for rhs in rhsvec if (include_zero_odes || (!_iszero(rhs)))]
    end
    eqs
end

# this doesn't work with constraint equations currently
function assemble_diffusion(rs, sts, ispcs; combinatoric_ratelaws = true,
        remove_conserved = false)
    # as BC species should ultimately get an equation, we include them in the noise matrix
    num_bcsts = count(isbc, get_unknowns(rs))

    # we make a matrix sized by the number of reactions
    eqs = Matrix{Any}(undef, length(sts) + num_bcsts, length(get_rxs(rs)))
    eqs .= 0
    species_to_idx = Dict((x => i for (i, x) in enumerate(ispcs)))
    nps = get_networkproperties(rs)
    depspec_submap = if remove_conserved
        Dict(eq.lhs => eq.rhs for eq in nps.conservedeqs)
    else
        Dict()
    end

    for (j, rx) in enumerate(get_rxs(rs))
        rlsqrt = sqrt(abs(oderatelaw(rx; combinatoric_ratelaw = combinatoric_ratelaws)))
        hasnoisescaling(rx) && (rlsqrt *= getnoisescaling(rx))
        remove_conserved && (rlsqrt = substitute(rlsqrt, depspec_submap))

        for (spec, stoich) in rx.netstoich
            # dependent species don't get an equation
            remove_conserved && (spec in nps.depspecs) && continue

            # constant or BC species also do not get equations
            drop_dynamics(spec) && continue

            i = species_to_idx[spec]
            if stoich isa Symbolic
                eqs[i, j] = stoich * rlsqrt
            else
                signedrlsqrt = (stoich > zero(stoich)) ? rlsqrt : -rlsqrt
                eqs[i, j] = isone(abs(stoich)) ? signedrlsqrt : stoich * rlsqrt
            end
        end
    end
    eqs
end

### Jumps Assembly ###

"""
    jumpratelaw(rx; combinatoric_ratelaw=true)

Given a [`Reaction`](@ref), return the symbolic reaction rate law used in
generated stochastic chemical kinetics model SSAs for the reaction. Note,
for a reaction defined by

`k*X*Y, X+Z --> 2X + Y`

the expression that is returned will be `k*X^2*Y*Z`. For a reaction of
the form

`k, 2X+3Y --> Z`

the expression that is returned will be `k * binomial(X,2) *
binomial(Y,3)`.

Notes:
- Allocates
- `combinatoric_ratelaw=true` uses binomials in calculating the rate law, i.e. for `2S ->
  0` at rate `k` the ratelaw would be `k*S*(S-1)/2`. If `combinatoric_ratelaw=false` then
  the ratelaw is `k*S*(S-1)`, i.e. the rate law is not normalized by the scaling
  factor.
"""
function jumpratelaw(rx; combinatoric_ratelaw = true)
    @unpack rate, substrates, substoich, only_use_rate = rx
    rl = rate
    if !only_use_rate
        coef = eltype(substoich) <: Number ? one(eltype(substoich)) : 1
        for (i, stoich) in enumerate(substoich)
            s = substrates[i]
            if stoich isa Symbolic
                rl *= combinatoric_ratelaw ? binomial(s, stoich) :
                      factorial(s) / factorial(s - stoich)
            else
                rl *= s
                isone(stoich) && continue
                for i in one(stoich):(stoich - one(stoich))
                    rl *= (s - i)
                end
                combinatoric_ratelaw && (coef *= factorial(stoich))
            end
        end
        combinatoric_ratelaw && !isequal(coef, one(coef)) && (rl /= coef)
    end
    rl
end

# if haveivdep=false then time dependent rates will still be classified as mass action
"""
```julia
ismassaction(rx, rs; rxvars = get_variables(rx.rate),
                              haveivdep = nothing,
                              unknownset = Set(unknowns(rs)),
                              ivset = nothing)
```

True if a given reaction is of mass action form, i.e. `rx.rate` does not depend
on any chemical species that correspond to unknowns of the system, and does not
depend explicitly on the independent variable (usually time).

# Arguments
- `rx`, the [`Reaction`](@ref).
- `rs`, a [`ReactionSystem`](@ref) containing the reaction.
- Optional: `rxvars`, `Variable`s which are not in `rxvars` are ignored as
  possible dependencies.
- Optional: `haveivdep`, `true` if the [`Reaction`](@ref) `rate` field
  explicitly depends on any independent variable (i.e. t or for spatial systems x,y,etc).
  If not set, will be automatically calculated.
- Optional: `unknownset`, set of unknowns which if the rxvars are within mean rx is
  non-mass action.
- Optional: `ivset`, a `Set` of the independent variables of the system. If not provided and
  the system is spatial, i.e. `isspatial(rs) == true`, it will be created with all the
  spatial variables and the time variable. If the rate expression contains any element of
  `ivset`, then `ismassaction(rx,rs) == false`. Pass a custom set to control this behavior.

Notes:
- Non-integer stoichiometry is treated as non-mass action. This includes
  symbolic variables/terms or floating point numbers for stoichiometric
  coefficients.
"""
function ismassaction(rx, rs; rxvars = get_variables(rx.rate),
        haveivdep::Union{Nothing, Bool} = nothing,
        unknownset = Set(get_unknowns(rs)), ivset = nothing)

    # we define non-integer (i.e. float or symbolic) stoich to be non-mass action
    ((eltype(rx.substoich) <: Integer) && (eltype(rx.prodstoich) <: Integer)) ||
        return false

    # if no dependencies must be zero order
    (length(rxvars) == 0) && return true

    if (haveivdep === nothing)
        if isspatial(rs)
            if (ivset === nothing)
                ivs = Set(get_sivs(rs))
                push!(ivs, get_iv(rs))
                ivdep = any(var -> var ∈ ivs, rxvars)
            else
                ivdep = any(var -> var ∈ ivset, rxvars)
            end
        else
            ivdep = any(var -> isequal(get_iv(rs), var), rxvars)
        end
        ivdep && return false
    else
        haveivdep && return false
    end
    rx.only_use_rate && return false
    @inbounds for var in rxvars
        # not mass action if have a non-constant, variable species in the rate expression
        (var in unknownset) && return false
    end

    return true
end

@inline function makemajump(rx; combinatoric_ratelaw = true)
    @unpack rate, substrates, substoich, netstoich = rx
    zeroorder = (length(substoich) == 0)
    reactant_stoch = Vector{Pair{Any, eltype(substoich)}}()
    @inbounds for (i, spec) in enumerate(substrates)
        # move constant species into the rate
        if isconstant(spec)
            rate *= spec
            isone(substoich[i]) && continue
            for i in 1:(substoich[i] - 1)
                rate *= spec - i
            end
        else
            push!(reactant_stoch, substrates[i] => substoich[i])
        end
    end

    if (!zeroorder) && combinatoric_ratelaw
        coef = prod(factorial, substoich)
        (!isone(coef)) && (rate /= coef)
    end

    net_stoch = filter(p -> !drop_dynamics(p[1]), netstoich)
    isempty(net_stoch) &&
        error("$rx has no net stoichiometry change once accounting for constant and boundary condition species. This is not supported.")

    MassActionJump(Num(rate), reactant_stoch, net_stoch, scale_rates = false,
        useiszero = false)
end

# recursively visit each neighbor's rooted tree and mark everything in it as vrj
function dfs_mark!(isvrjvec, visited, depgraph, i)
    visited[i] = true
    nhbrs = depgraph[i]
    for nhbr in nhbrs
        if !visited[nhbr]
            isvrjvec[nhbr] = true
            dfs_mark!(isvrjvec, visited, depgraph, nhbr)
        end
    end
    nothing
end

# get_depgraph(rs)[i] is the list of reactions with rates depending on species changed by
# i'th reaction.
function get_depgraph(rs)
    jdeps = asgraph(rs)
    vdeps = variable_dependencies(rs)
    eqeq_dependencies(jdeps, vdeps).fadjlist
end

function assemble_jumps(rs; combinatoric_ratelaws = true)
    meqs = MassActionJump[]
    ceqs = ConstantRateJump[]
    veqs = VariableRateJump[]
    unknownset = Set(get_unknowns(rs))
    all(isspecies, unknownset) ||
        error("Conversion to JumpSystem currently requires all unknowns to be species.")
    rxvars = []

    isempty(get_rxs(rs)) &&
        error("Must give at least one reaction before constructing a JumpSystem.")

    # first we determine vrjs with an explicit time-dependent rate
    rxs = get_rxs(rs)
    isvrjvec = falses(length(rxs))
    havevrjs = false
    for (i, rx) in enumerate(rxs)
        empty!(rxvars)
        (rx.rate isa Symbolic) && get_variables!(rxvars, rx.rate)
        @inbounds for rxvar in rxvars
            if isequal(rxvar, get_iv(rs))
                isvrjvec[i] = true
                havevrjs = true
                break
            end
        end
    end

    # now we determine vrj's that depend on species modified by a previous vrj
    if havevrjs
        depgraph = get_depgraph(rs)
        visited = falses(length(isvrjvec))
        for (i, isvrj) in enumerate(isvrjvec)
            if isvrj && !visited[i]
                # dfs from the vrj node to propagate vrj classification
                dfs_mark!(isvrjvec, visited, depgraph, i)
            end
        end
    end

    for (i, rx) in enumerate(rxs)
        empty!(rxvars)
        (rx.rate isa Symbolic) && get_variables!(rxvars, rx.rate)

        isvrj = isvrjvec[i]
        if (!isvrj) && ismassaction(rx, rs; rxvars, haveivdep = false, unknownset)
            push!(meqs, makemajump(rx; combinatoric_ratelaw = combinatoric_ratelaws))
        else
            rl = jumpratelaw(rx; combinatoric_ratelaw = combinatoric_ratelaws)
            affect = Vector{Equation}()
            for (spec, stoich) in rx.netstoich
                # don't change species that are constant or BCs
                (!drop_dynamics(spec)) && push!(affect, spec ~ spec + stoich)
            end
            if isvrj
                push!(veqs, VariableRateJump(rl, affect))
            else
                push!(ceqs, ConstantRateJump(rl, affect))
            end
        end
    end
    vcat(meqs, ceqs, veqs)
end

### Equation Coupling ###

# merge constraint components with the ReactionSystem components
# also handles removing BC and constant species
function addconstraints!(eqs, rs::ReactionSystem, ists, ispcs; remove_conserved = false)
    # if there are BC species, put them after the independent species
    rssts = get_unknowns(rs)
    sts = any(isbc, rssts) ? vcat(ists, filter(isbc, rssts)) : ists
    ps = get_ps(rs)

    # make dependent species observables and add conservation constants as parameters
    if remove_conserved
        nps = get_networkproperties(rs)

        # add the conservation constants as parameters and set their values
        ps = vcat(ps, collect(eq.lhs for eq in nps.constantdefs))
        defs = copy(MT.defaults(rs))
        for eq in nps.constantdefs
            defs[eq.lhs] = eq.rhs
        end

        # add the dependent species as observed
        obs = copy(MT.observed(rs))
        append!(obs, nps.conservedeqs)
    else
        defs = MT.defaults(rs)
        obs = MT.observed(rs)
    end

    ceqs = Equation[eq for eq in get_eqs(rs) if eq isa Equation]
    if !isempty(ceqs)
        if remove_conserved
            @info """
                  Be careful mixing constraints and elimination of conservation laws.
                  Catalyst does not check that the conserved equations still hold for the
                  final coupled system of equations. Consider using `remove_conserved =
                  false` and instead calling ModelingToolkit.structural_simplify to simplify
                  any generated ODESystem or NonlinearSystem.
                  """
        end
        append!(eqs, ceqs)
    end

    eqs, sts, ps, obs, defs
end

# used by flattened systems that don't support constraint equations currently
function error_if_constraints(::Type{T}, sys::ReactionSystem) where {T <: MT.AbstractSystem}
    any(eq -> eq isa Equation, get_eqs(sys)) &&
        error("Can not convert to a system of type ", T,
            " when there are constraint equations.")
    nothing
end

### Utility ###

# Throws an error when attempting to convert a spatial system to an unssuported type.
function spatial_convert_err(rs::ReactionSystem, systype)
    isspatial(rs) && error("Conversion to $systype is not supported for spatial networks.")
end

# Finds and differentials in an expression, and sets these to 0.
function remove_diffs(expr)
    if hasnode(Symbolics.is_derivative, expr)
        return replacenode(expr, diff_2_zero)
    else
        return expr
    end
end
diff_2_zero(expr) = (Symbolics.is_derivative(expr) ? 0 : expr)

COMPLETENESS_ERROR = "A ReactionSystem must be complete before it can be converted to other system types. A ReactionSystem can be marked as complete using the `complete` function."

### System Conversions ###

"""
```julia
Base.convert(::Type{<:ODESystem},rs::ReactionSystem)
```
Convert a [`ReactionSystem`](@ref) to an `ModelingToolkit.ODESystem`.

Keyword args and default values:
- `combinatoric_ratelaws=true` uses factorial scaling factors in calculating the rate law,
  i.e. for `2S -> 0` at rate `k` the ratelaw would be `k*S^2/2!`. Set
  `combinatoric_ratelaws=false` for a ratelaw of `k*S^2`, i.e. the scaling factor is
  ignored. Defaults to the value given when the `ReactionSystem` was constructed (which
  itself defaults to true).
- `remove_conserved=false`, if set to `true` will calculate conservation laws of the
  underlying set of reactions (ignoring constraint equations), and then apply them to reduce
  the number of equations.
"""
function Base.convert(::Type{<:ODESystem}, rs::ReactionSystem; name = nameof(rs),
        combinatoric_ratelaws = get_combinatoric_ratelaws(rs),
        include_zero_odes = true, remove_conserved = false, checks = false,
        default_u0 = Dict(), default_p = Dict(),
        defaults = _merge(Dict(default_u0), Dict(default_p)),
        kwargs...)
    iscomplete(rs) || error(COMPLETENESS_ERROR)
    spatial_convert_err(rs::ReactionSystem, ODESystem)
    fullrs = Catalyst.flatten(rs)
    remove_conserved && conservationlaws(fullrs)
    ists, ispcs = get_indep_sts(fullrs, remove_conserved)
    eqs = assemble_drift(fullrs, ispcs; combinatoric_ratelaws, remove_conserved,
        include_zero_odes)
    eqs, us, ps, obs, defs = addconstraints!(eqs, fullrs, ists, ispcs; remove_conserved)

    ODESystem(eqs, get_iv(fullrs), us, ps;
        observed = obs,
        name,
        defaults = _merge(defaults, defs),
        checks,
        continuous_events = MT.get_continuous_events(fullrs),
        discrete_events = MT.get_discrete_events(fullrs),
        kwargs...)
end

"""
```julia
Base.convert(::Type{<:NonlinearSystem},rs::ReactionSystem)
```

Convert a [`ReactionSystem`](@ref) to an `ModelingToolkit.NonlinearSystem`.

Keyword args and default values:
- `combinatoric_ratelaws=true` uses factorial scaling factors in calculating the rate law,
  i.e. for `2S -> 0` at rate `k` the ratelaw would be `k*S^2/2!`. Set
  `combinatoric_ratelaws=false` for a ratelaw of `k*S^2`, i.e. the scaling factor is
  ignored. Defaults to the value given when the `ReactionSystem` was constructed (which
  itself defaults to true).
- `remove_conserved=false`, if set to `true` will calculate conservation laws of the
  underlying set of reactions (ignoring constraint equations), and then apply them to reduce
  the number of equations.
"""
function Base.convert(::Type{<:NonlinearSystem}, rs::ReactionSystem; name = nameof(rs),
        combinatoric_ratelaws = get_combinatoric_ratelaws(rs),
        include_zero_odes = true, remove_conserved = false, checks = false,
        default_u0 = Dict(), default_p = Dict(),
        defaults = _merge(Dict(default_u0), Dict(default_p)),
        all_differentials_permitted = false, kwargs...)
    # Error checks.
    iscomplete(rs) || error(COMPLETENESS_ERROR)
    spatial_convert_err(rs::ReactionSystem, NonlinearSystem)
    if !isautonomous(rs)
        error("Attempting to convert a non-autonomous `ReactionSystem` (e.g. where some rate depend on $(rs.iv)) to a `NonlinearSystem`. This is not possible. if you are intending to compute system steady states, consider creating and solving a `SteadyStateProblem.")
    end

    # Generates system equations.
    fullrs = Catalyst.flatten(rs)
    remove_conserved && conservationlaws(fullrs)
    ists, ispcs = get_indep_sts(fullrs, remove_conserved)
    eqs = assemble_drift(fullrs, ispcs; combinatoric_ratelaws, remove_conserved,
        as_odes = false, include_zero_odes)
    eqs, us, ps, obs, defs = addconstraints!(eqs, fullrs, ists, ispcs; remove_conserved)

    # Throws a warning if there are differential equations in non-standard format.
    # Next, sets all differential terms to `0`.
    all_differentials_permitted || nonlinear_convert_differentials_check(rs)
    eqs = [remove_diffs(eq.lhs) ~ remove_diffs(eq.rhs) for eq in eqs]

    NonlinearSystem(eqs, us, ps;
        name,
        observed = obs,
        defaults = _merge(defaults, defs),
        checks,
        kwargs...)
end

# Ideally, when `ReactionSystem`s are converted to `NonlinearSystem`s, any coupled ODEs should be 
# on the form D(X) ~ ..., where lhs is the time derivative w.r.t. a single variable, and the rhs
# does not contain any differentials. If this is not teh case, we throw a warning to let the user
# know that they should be careful.
function nonlinear_convert_differentials_check(rs::ReactionSystem)
    for eq in filter(is_diff_equation, equations(rs))
        # For each differential equation, checks in order: 
        # If there is a differential on the right hand side.
        # If the lhs is not on the form D(...).
        # If the lhs upper level function is not a differential w.r.t. time.
        # If the contenct of the differential is not a variable (and nothing more).
        # If either of this is a case, throws the warning.
<<<<<<< HEAD
        if hasnode(Symbolics.is_derivative, eq.rhs) ||
                !Symbolics.is_derivative(eq.lhs) ||
                !isequal(Symbolics.operation(eq.lhs), Differential(get_iv(rs))) || 
                (length(arguments(eq.lhs)) != 1) ||
                !any(isequal(arguments(eq.lhs)[1]), nonspecies(rs))
=======
        if Symbolics._occursin(Symbolics.is_derivative, eq.rhs) ||
           !Symbolics.istree(eq.lhs) ||
           !isequal(Symbolics.operation(eq.lhs), Differential(get_iv(rs))) ||
           (length(arguments(eq.lhs)) != 1) ||
           !any(isequal(arguments(eq.lhs)[1]), nonspecies(rs))
>>>>>>> bc6d3394
            error("You are attempting to convert a `ReactionSystem` coupled with differential equations to a `NonlinearSystem`. However, some of these differentials are not of the form `D(x) ~ ...` where: 
                    (1) The left-hand side is a differential of a single variable with respect to the time independent variable, and
                    (2) The right-hand side does not contain any differentials.
                This is generally not permitted.

                If you still would like to perform this conversions, please use the `all_differentials_permitted = true` option. In this case, all differential will be set to `0`. 
                However, it is recommended to proceed with caution to ensure that the produced nonlinear equation makes sense for you intended application."
            )
        end
    end
end

"""
```julia
Base.convert(::Type{<:SDESystem},rs::ReactionSystem)
```

Convert a [`ReactionSystem`](@ref) to an `ModelingToolkit.SDESystem`.

Notes:
- `combinatoric_ratelaws=true` uses factorial scaling factors in calculating the rate law,
  i.e. for `2S -> 0` at rate `k` the ratelaw would be `k*S^2/2!`. Set
  `combinatoric_ratelaws=false` for a ratelaw of `k*S^2`, i.e. the scaling factor is
  ignored. Defaults to the value given when the `ReactionSystem` was constructed (which
  itself defaults to true).
- `remove_conserved=false`, if set to `true` will calculate conservation laws of the
  underlying set of reactions (ignoring constraint equations), and then apply them to reduce
  the number of equations.
- Does not currently support `ReactionSystem`s that include coupled algebraic or
  differential equations.
"""
function Base.convert(::Type{<:SDESystem}, rs::ReactionSystem;
        name = nameof(rs), combinatoric_ratelaws = get_combinatoric_ratelaws(rs),
        include_zero_odes = true, checks = false, remove_conserved = false,
        default_u0 = Dict(), default_p = Dict(),
        defaults = _merge(Dict(default_u0), Dict(default_p)),
        kwargs...)
    iscomplete(rs) || error(COMPLETENESS_ERROR)
    spatial_convert_err(rs::ReactionSystem, SDESystem)

    flatrs = Catalyst.flatten(rs)

    remove_conserved && conservationlaws(flatrs)
    ists, ispcs = get_indep_sts(flatrs, remove_conserved)
    eqs = assemble_drift(flatrs, ispcs; combinatoric_ratelaws, include_zero_odes,
        remove_conserved)
    noiseeqs = assemble_diffusion(flatrs, ists, ispcs;
        combinatoric_ratelaws, remove_conserved)
    eqs, us, ps, obs, defs = addconstraints!(eqs, flatrs, ists, ispcs; remove_conserved)

    if any(isbc, get_unknowns(flatrs))
        @info "Boundary condition species detected. As constraint equations are not currently supported when converting to SDESystems, the resulting system will be undetermined. Consider using constant species instead."
    end

    SDESystem(eqs, noiseeqs, get_iv(flatrs), us, ps;
        observed = obs,
        name,
        defaults = defs,
        checks,
        continuous_events = MT.get_continuous_events(flatrs),
        discrete_events = MT.get_discrete_events(flatrs),
        kwargs...)
end

"""
```julia
Base.convert(::Type{<:JumpSystem},rs::ReactionSystem; combinatoric_ratelaws=true)
```

Convert a [`ReactionSystem`](@ref) to an `ModelingToolkit.JumpSystem`.

Notes:
- `combinatoric_ratelaws=true` uses binomials in calculating the rate law, i.e. for `2S ->
  0` at rate `k` the ratelaw would be `k*S*(S-1)/2`. If `combinatoric_ratelaws=false` then
  the ratelaw is `k*S*(S-1)`, i.e. the rate law is not normalized by the scaling factor.
  Defaults to the value given when the `ReactionSystem` was constructed (which itself
  defaults to true).
- Does not currently support `ReactionSystem`s that include coupled algebraic or
  differential equations.
- Does not currently support continuous events as these are not supported by
  `ModelingToolkit.JumpSystems`.
"""
function Base.convert(::Type{<:JumpSystem}, rs::ReactionSystem; name = nameof(rs),
        combinatoric_ratelaws = get_combinatoric_ratelaws(rs),
        remove_conserved = nothing, checks = false,
        default_u0 = Dict(), default_p = Dict(),
        defaults = _merge(Dict(default_u0), Dict(default_p)),
        kwargs...)
    iscomplete(rs) || error(COMPLETENESS_ERROR)
    spatial_convert_err(rs::ReactionSystem, JumpSystem)

    (remove_conserved !== nothing) &&
        throw(ArgumentError("Catalyst does not support removing conserved species when converting to JumpSystems."))

    flatrs = Catalyst.flatten(rs)
    error_if_constraints(JumpSystem, flatrs)

    (length(MT.continuous_events(flatrs)) > 0) &&
        (@warn "continuous_events will be dropped as they are not currently supported by JumpSystems.")

    eqs = assemble_jumps(flatrs; combinatoric_ratelaws)

    # handle BC species
    sts, ispcs = get_indep_sts(flatrs)
    any(isbc, get_unknowns(flatrs)) && (sts = vcat(sts, filter(isbc, get_unknowns(flatrs))))
    ps = get_ps(flatrs)

    JumpSystem(eqs, get_iv(flatrs), sts, ps;
        observed = MT.observed(flatrs),
        name,
        defaults = _merge(defaults, MT.defaults(flatrs)),
        checks,
        discrete_events = MT.discrete_events(flatrs),
        kwargs...)
end

### Problems ###

# ODEProblem from AbstractReactionNetwork
function DiffEqBase.ODEProblem(rs::ReactionSystem, u0, tspan,
        p = DiffEqBase.NullParameters(), args...;
        check_length = false, name = nameof(rs),
        combinatoric_ratelaws = get_combinatoric_ratelaws(rs),
        include_zero_odes = true, remove_conserved = false,
        checks = false, structural_simplify = false, kwargs...)
    u0map = symmap_to_varmap(rs, u0)
    pmap = symmap_to_varmap(rs, p)
    osys = convert(ODESystem, rs; name, combinatoric_ratelaws, include_zero_odes, checks,
        remove_conserved)

    # Handles potential differential algebraic equations (which requires `structural_simplify`).
    if structural_simplify
        (osys = MT.structural_simplify(osys))
    elseif has_alg_equations(rs)
        error("The input ReactionSystem has algebraic equations. This requires setting `structural_simplify=true` within `ODEProblem` call.")
    else
        osys = complete(osys)
    end

    return ODEProblem(osys, u0map, tspan, pmap, args...; check_length, kwargs...)
end

# NonlinearProblem from AbstractReactionNetwork
function DiffEqBase.NonlinearProblem(rs::ReactionSystem, u0,
        p = DiffEqBase.NullParameters(), args...;
        name = nameof(rs), include_zero_odes = true,
        combinatoric_ratelaws = get_combinatoric_ratelaws(rs),
        remove_conserved = false, checks = false,
        check_length = false, all_differentials_permitted = false, kwargs...)
    u0map = symmap_to_varmap(rs, u0)
    pmap = symmap_to_varmap(rs, p)
    nlsys = convert(NonlinearSystem, rs; name, combinatoric_ratelaws, include_zero_odes,
        checks, all_differentials_permitted, remove_conserved)
    nlsys = complete(nlsys)
    return NonlinearProblem(nlsys, u0map, pmap, args...; check_length,
        kwargs...)
end

# SDEProblem from AbstractReactionNetwork
function DiffEqBase.SDEProblem(rs::ReactionSystem, u0, tspan,
        p = DiffEqBase.NullParameters(), args...;
        name = nameof(rs), combinatoric_ratelaws = get_combinatoric_ratelaws(rs),
        include_zero_odes = true, checks = false, check_length = false,
        remove_conserved = false, structural_simplify = false, kwargs...)
    u0map = symmap_to_varmap(rs, u0)
    pmap = symmap_to_varmap(rs, p)
    sde_sys = convert(SDESystem, rs; name, combinatoric_ratelaws,
        include_zero_odes, checks, remove_conserved)

    # Handles potential differential algebraic equations (which requires `structural_simplify`).
    if structural_simplify
        (sde_sys = MT.structural_simplify(sde_sys))
    elseif has_alg_equations(rs)
        error("The input ReactionSystem has algebraic equations. This requires setting `structural_simplify=true` within `ODEProblem` call.")
    else
        sde_sys = complete(sde_sys)
    end

    p_matrix = zeros(length(get_unknowns(sde_sys)), numreactions(rs))
    return SDEProblem(sde_sys, u0map, tspan, pmap, args...; check_length,
        noise_rate_prototype = p_matrix, kwargs...)
end

# DiscreteProblem from AbstractReactionNetwork
function DiffEqBase.DiscreteProblem(rs::ReactionSystem, u0, tspan::Tuple,
        p = DiffEqBase.NullParameters(), args...;
        name = nameof(rs),
        combinatoric_ratelaws = get_combinatoric_ratelaws(rs),
        checks = false, kwargs...)
    u0map = symmap_to_varmap(rs, u0)
    pmap = symmap_to_varmap(rs, p)
    jsys = convert(JumpSystem, rs; name, combinatoric_ratelaws, checks)
    jsys = complete(jsys)
    return DiscreteProblem(jsys, u0map, tspan, pmap, args...; kwargs...)
end

# JumpProblem from AbstractReactionNetwork
function JumpProcesses.JumpProblem(rs::ReactionSystem, prob, aggregator, args...;
        name = nameof(rs),
        combinatoric_ratelaws = get_combinatoric_ratelaws(rs),
        checks = false, kwargs...)
    jsys = convert(JumpSystem, rs; name, combinatoric_ratelaws, checks)
    jsys = complete(jsys)
    return JumpProblem(jsys, prob, aggregator, args...; kwargs...)
end

# SteadyStateProblem from AbstractReactionNetwork
function DiffEqBase.SteadyStateProblem(rs::ReactionSystem, u0,
        p = DiffEqBase.NullParameters(), args...;
        check_length = false, name = nameof(rs),
        combinatoric_ratelaws = get_combinatoric_ratelaws(rs),
        remove_conserved = false, include_zero_odes = true,
        checks = false, structural_simplify = false, kwargs...)
    u0map = symmap_to_varmap(rs, u0)
    pmap = symmap_to_varmap(rs, p)
    osys = convert(ODESystem, rs; name, combinatoric_ratelaws, include_zero_odes, checks,
        remove_conserved)

    # Handles potential differential algebraic equations (which requires `structural_simplify`).
    if structural_simplify
        (osys = MT.structural_simplify(osys))
    elseif has_alg_equations(rs)
        error("The input ReactionSystem has algebraic equations. This requires setting `structural_simplify=true` within `ODEProblem` call.")
    else
        osys = complete(osys)
    end

    return SteadyStateProblem(osys, u0map, pmap, args...; check_length, kwargs...)
end

### Symbolic Variable/Symbol Conversions ###

# convert symbol of the form :sys.a.b.c to a symbolic a.b.c
function _symbol_to_var(sys, sym)
    if hasproperty(sys, sym)
        var = getproperty(sys, sym, namespace = false)
    else
        strs = split(String(sym), "₊")   # need to check if this should be split of not!!!
        if length(strs) > 1
            var = getproperty(sys, Symbol(strs[1]), namespace = false)
            for str in view(strs, 2:length(strs))
                var = getproperty(var, Symbol(str), namespace = true)
            end
        else
            throw(ArgumentError("System $(nameof(sys)): variable $sym does not exist"))
        end
    end
    var
end

"""
    symmap_to_varmap(sys, symmap)

Given a system and map of `Symbol`s to values, generates a map from
corresponding symbolic variables/parameters to the values that can be used to
pass initial conditions and parameter mappings.

For example,
```julia
sir = @reaction_network sir begin
    β, S + I --> 2I
    ν, I --> R
end
subsys = @reaction_network subsys begin
    k, A --> B
end
@named sys = compose(sir, [subsys])
```
gives
```
Model sys with 3 equations
Unknowns (5):
  S(t)
  I(t)
  R(t)
  subsys₊A(t)
  subsys₊B(t)
Parameters (3):
  β
  ν
  subsys₊k
```
to specify initial condition and parameter mappings from *symbols* we can use
```julia
symmap = [:S => 1.0, :I => 1.0, :R => 1.0, :subsys₊A => 1.0, :subsys₊B => 1.0]
u0map  = symmap_to_varmap(sys, symmap)
pmap   = symmap_to_varmap(sys, [:β => 1.0, :ν => 1.0, :subsys₊k => 1.0])
```
`u0map` and `pmap` can then be used as input to various problem types.

Notes:
- Any `Symbol`, `sym`, within `symmap` must be a valid field of `sys`. i.e.
  `sys.sym` must be defined.
"""
function symmap_to_varmap(sys, symmap::Tuple)
    if all(p -> p isa Pair{Symbol}, symmap)
        return ((_symbol_to_var(sys, sym) => val for (sym, val) in symmap)...,)
    else  # if not all entries map a symbol to value pass through
        return symmap
    end
end

function symmap_to_varmap(sys, symmap::AbstractArray{Pair{Symbol, T}}) where {T}
    [_symbol_to_var(sys, sym) => val for (sym, val) in symmap]
end

function symmap_to_varmap(sys, symmap::Dict{Symbol, T}) where {T}
    Dict(_symbol_to_var(sys, sym) => val for (sym, val) in symmap)
end

# don't permute any other types and let varmap_to_vars handle erroring
symmap_to_varmap(sys, symmap) = symmap
#error("symmap_to_varmap requires a Dict, AbstractArray or Tuple to map Symbols to values.")

### Other Conversion-related Functions ###

# the following function is adapted from SymbolicUtils.jl v.19
# later on (Spetember 2023) modified by Torkel and Shashi (now assumes input not on polynomial form, which is handled elsewhere, previous version failed in these cases anyway).
# Copyright (c) 2020: Shashi Gowda, Yingbo Ma, Mason Protter, Julia Computing.
# MIT license
"""
    to_multivariate_poly(polyeqs::AbstractVector{BasicSymbolic{Real}})

Convert the given system of polynomial equations to multivariate polynomial representation.
For example, this can be used in HomotopyContinuation.jl functions.
"""
function to_multivariate_poly(polyeqs::AbstractVector{Symbolics.BasicSymbolic{Real}})
    @assert length(polyeqs)>=1 "At least one expression must be passed to `multivariate_poly`."

    pvar2sym, sym2term = SymbolicUtils.get_pvar2sym(), SymbolicUtils.get_sym2term()
    ps = map(polyeqs) do x
        if iscall(x) && operation(x) == (/)
            error("We should not be able to get here, please contact the package authors.")
        else
            PolyForm(x, pvar2sym, sym2term).p
        end
    end

    ps
end<|MERGE_RESOLUTION|>--- conflicted
+++ resolved
@@ -556,19 +556,11 @@
         # If the lhs upper level function is not a differential w.r.t. time.
         # If the contenct of the differential is not a variable (and nothing more).
         # If either of this is a case, throws the warning.
-<<<<<<< HEAD
         if hasnode(Symbolics.is_derivative, eq.rhs) ||
                 !Symbolics.is_derivative(eq.lhs) ||
                 !isequal(Symbolics.operation(eq.lhs), Differential(get_iv(rs))) || 
                 (length(arguments(eq.lhs)) != 1) ||
                 !any(isequal(arguments(eq.lhs)[1]), nonspecies(rs))
-=======
-        if Symbolics._occursin(Symbolics.is_derivative, eq.rhs) ||
-           !Symbolics.istree(eq.lhs) ||
-           !isequal(Symbolics.operation(eq.lhs), Differential(get_iv(rs))) ||
-           (length(arguments(eq.lhs)) != 1) ||
-           !any(isequal(arguments(eq.lhs)[1]), nonspecies(rs))
->>>>>>> bc6d3394
             error("You are attempting to convert a `ReactionSystem` coupled with differential equations to a `NonlinearSystem`. However, some of these differentials are not of the form `D(x) ~ ...` where: 
                     (1) The left-hand side is a differential of a single variable with respect to the time independent variable, and
                     (2) The right-hand side does not contain any differentials.
