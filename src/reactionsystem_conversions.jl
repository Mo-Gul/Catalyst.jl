### ODE & SDE Assembly ###

"""
    oderatelaw(rx; combinatoric_ratelaw=true)

Given a [`Reaction`](@ref), return the symbolic reaction rate law used in
generated ODEs for the reaction. Note, for a reaction defined by

`k*X*Y, X+Z --> 2X + Y`

the expression that is returned will be `k*X(t)^2*Y(t)*Z(t)`. For a reaction of
the form

`k, 2X+3Y --> Z`

the expression that is returned will be `k * (X(t)^2/2) * (Y(t)^3/6)`.

Notes:
- Allocates
- `combinatoric_ratelaw=true` uses factorial scaling factors in calculating the
    rate law, i.e. for `2S -> 0` at rate `k` the ratelaw would be `k*S^2/2!`. If
    `combinatoric_ratelaw=false` then the ratelaw is `k*S^2`, i.e. the scaling
    factor is ignored.
"""
function oderatelaw(rx; combinatoric_ratelaw = true)
    @unpack rate, substrates, substoich, only_use_rate = rx
    rl = rate

    # if the stoichiometric coefficients are not integers error if asking to scale rates
    !all(s -> s isa Union{Integer, Symbolic}, substoich) &&
        (combinatoric_ratelaw == true) &&
        error("Non-integer stoichiometric coefficients require the combinatoric_ratelaw=false keyword to oderatelaw, or passing combinatoric_ratelaws=false to convert or ODEProblem.")

    if !only_use_rate
        coef = eltype(substoich) <: Number ? one(eltype(substoich)) : 1
        for (i, stoich) in enumerate(substoich)
            combinatoric_ratelaw && (coef *= factorial(stoich))
            rl *= isequal(stoich, one(stoich)) ? substrates[i] : substrates[i]^stoich
        end
        combinatoric_ratelaw && (!isequal(coef, one(coef))) && (rl /= coef)
    end
    rl
end

# Function returning `true` for species which shouldn't change from the reactions,
# including non-species variables.
drop_dynamics(s) = isconstant(s) || isbc(s) || (!isspecies(s))

function assemble_oderhs(rs, ispcs; combinatoric_ratelaws = true, remove_conserved = false)
    nps = get_networkproperties(rs)
    species_to_idx = Dict(x => i for (i, x) in enumerate(ispcs))
    rhsvec = Any[0 for _ in ispcs]
    depspec_submap = if remove_conserved
        Dict(eq.lhs => eq.rhs for eq in nps.conservedeqs)
    else
        Dict()
    end

    for rx in get_rxs(rs)
        rl = oderatelaw(rx; combinatoric_ratelaw = combinatoric_ratelaws)
        remove_conserved && (rl = substitute(rl, depspec_submap))
        for (spec, stoich) in rx.netstoich
            # dependent species don't get an ODE, so are skipped
            remove_conserved && (spec in nps.depspecs) && continue

            # constant or BC species also do not get equations
            drop_dynamics(spec) && continue

            i = species_to_idx[spec]
            if _iszero(rhsvec[i])
                if stoich isa Symbolic
                    rhsvec[i] = stoich * rl
                else
                    signedrl = (stoich > zero(stoich)) ? rl : -rl
                    rhsvec[i] = isone(abs(stoich)) ? signedrl : stoich * rl
                end
            else
                if stoich isa Symbolic
                    rhsvec[i] += stoich * rl
                else
                    Δspec = isone(abs(stoich)) ? rl : abs(stoich) * rl
                    rhsvec[i] = (stoich > zero(stoich)) ? (rhsvec[i] + Δspec) :
                                (rhsvec[i] - Δspec)
                end
            end
        end
    end

    rhsvec
end

function assemble_drift(rs, ispcs; combinatoric_ratelaws = true, as_odes = true,
        include_zero_odes = true, remove_conserved = false)
    rhsvec = assemble_oderhs(rs, ispcs; combinatoric_ratelaws, remove_conserved)
    if as_odes
        D = Differential(get_iv(rs))
        eqs = [Equation(D(x), rhs)
               for (x, rhs) in zip(ispcs, rhsvec) if (include_zero_odes || (!_iszero(rhs)))]
    else
        eqs = [Equation(0, rhs) for rhs in rhsvec if (include_zero_odes || (!_iszero(rhs)))]
    end
    eqs
end

# this doesn't work with constraint equations currently
function assemble_diffusion(rs, sts, ispcs; combinatoric_ratelaws = true,
        remove_conserved = false)
    # as BC species should ultimately get an equation, we include them in the noise matrix
    num_bcsts = count(isbc, get_unknowns(rs))

    # we make a matrix sized by the number of reactions
    eqs = Matrix{Any}(undef, length(sts) + num_bcsts, length(get_rxs(rs)))
    eqs .= 0
    species_to_idx = Dict((x => i for (i, x) in enumerate(ispcs)))
    nps = get_networkproperties(rs)
    depspec_submap = if remove_conserved
        Dict(eq.lhs => eq.rhs for eq in nps.conservedeqs)
    else
        Dict()
    end

    for (j, rx) in enumerate(get_rxs(rs))
        rlsqrt = sqrt(abs(oderatelaw(rx; combinatoric_ratelaw = combinatoric_ratelaws)))
        hasnoisescaling(rx) && (rlsqrt *= getnoisescaling(rx))
        remove_conserved && (rlsqrt = substitute(rlsqrt, depspec_submap))

        for (spec, stoich) in rx.netstoich
            # dependent species don't get an equation
            remove_conserved && (spec in nps.depspecs) && continue

            # constant or BC species also do not get equations
            drop_dynamics(spec) && continue

            i = species_to_idx[spec]
            if stoich isa Symbolic
                eqs[i, j] = stoich * rlsqrt
            else
                signedrlsqrt = (stoich > zero(stoich)) ? rlsqrt : -rlsqrt
                eqs[i, j] = isone(abs(stoich)) ? signedrlsqrt : stoich * rlsqrt
            end
        end
    end
    eqs
end

### Jumps Assembly ###

"""
    jumpratelaw(rx; combinatoric_ratelaw=true)

Given a [`Reaction`](@ref), return the symbolic reaction rate law used in
generated stochastic chemical kinetics model SSAs for the reaction. Note,
for a reaction defined by

`k*X*Y, X+Z --> 2X + Y`

the expression that is returned will be `k*X^2*Y*Z`. For a reaction of
the form

`k, 2X+3Y --> Z`

the expression that is returned will be `k * binomial(X,2) *
binomial(Y,3)`.

Notes:
- Allocates
- `combinatoric_ratelaw=true` uses binomials in calculating the rate law, i.e. for `2S ->
  0` at rate `k` the ratelaw would be `k*S*(S-1)/2`. If `combinatoric_ratelaw=false` then
  the ratelaw is `k*S*(S-1)`, i.e. the rate law is not normalized by the scaling
  factor.
"""
function jumpratelaw(rx; combinatoric_ratelaw = true)
    @unpack rate, substrates, substoich, only_use_rate = rx
    rl = rate
    if !only_use_rate
        coef = eltype(substoich) <: Number ? one(eltype(substoich)) : 1
        for (i, stoich) in enumerate(substoich)
            s = substrates[i]
            if stoich isa Symbolic
                rl *= combinatoric_ratelaw ? binomial(s, stoich) :
                      factorial(s) / factorial(s - stoich)
            else
                rl *= s
                isone(stoich) && continue
                for i in one(stoich):(stoich - one(stoich))
                    rl *= (s - i)
                end
                combinatoric_ratelaw && (coef *= factorial(stoich))
            end
        end
        combinatoric_ratelaw && !isequal(coef, one(coef)) && (rl /= coef)
    end
    rl
end

# if haveivdep=false then time dependent rates will still be classified as mass action
"""
```julia
ismassaction(rx, rs; rxvars = get_variables(rx.rate),
                              haveivdep = nothing,
                              unknownset = Set(unknowns(rs)),
                              ivset = nothing)
```

True if a given reaction is of mass action form, i.e. `rx.rate` does not depend
on any chemical species that correspond to unknowns of the system, and does not
depend explicitly on the independent variable (usually time).

# Arguments
- `rx`, the [`Reaction`](@ref).
- `rs`, a [`ReactionSystem`](@ref) containing the reaction.
- Optional: `rxvars`, `Variable`s which are not in `rxvars` are ignored as
  possible dependencies.
- Optional: `haveivdep`, `true` if the [`Reaction`](@ref) `rate` field
  explicitly depends on any independent variable (i.e. t or for spatial systems x,y,etc).
  If not set, will be automatically calculated.
- Optional: `unknownset`, set of unknowns which if the rxvars are within mean rx is
  non-mass action.
- Optional: `ivset`, a `Set` of the independent variables of the system. If not provided and
  the system is spatial, i.e. `isspatial(rs) == true`, it will be created with all the
  spatial variables and the time variable. If the rate expression contains any element of
  `ivset`, then `ismassaction(rx,rs) == false`. Pass a custom set to control this behavior.

Notes:
- Non-integer stoichiometry is treated as non-mass action. This includes
  symbolic variables/terms or floating point numbers for stoichiometric
  coefficients.
"""
function ismassaction(rx, rs; rxvars = get_variables(rx.rate),
        haveivdep::Union{Nothing, Bool} = nothing,
        unknownset = Set(get_unknowns(rs)), ivset = nothing)

    # we define non-integer (i.e. float or symbolic) stoich to be non-mass action
    ((eltype(rx.substoich) <: Integer) && (eltype(rx.prodstoich) <: Integer)) ||
        return false

    # if no dependencies must be zero order
    (length(rxvars) == 0) && return true

    if (haveivdep === nothing)
        if isspatial(rs)
            if (ivset === nothing)
                ivs = Set(get_sivs(rs))
                push!(ivs, get_iv(rs))
                ivdep = any(var -> var ∈ ivs, rxvars)
            else
                ivdep = any(var -> var ∈ ivset, rxvars)
            end
        else
            ivdep = any(var -> isequal(get_iv(rs), var), rxvars)
        end
        ivdep && return false
    else
        haveivdep && return false
    end
    rx.only_use_rate && return false
    @inbounds for var in rxvars
        # not mass action if have a non-constant, variable species in the rate expression
        (var in unknownset) && return false
    end

    return true
end

@inline function makemajump(rx; combinatoric_ratelaw = true)
    @unpack rate, substrates, substoich, netstoich = rx
    zeroorder = (length(substoich) == 0)
    reactant_stoch = Vector{Pair{Any, eltype(substoich)}}()
    @inbounds for (i, spec) in enumerate(substrates)
        # move constant species into the rate
        if isconstant(spec)
            rate *= spec
            isone(substoich[i]) && continue
            for i in 1:(substoich[i] - 1)
                rate *= spec - i
            end
        else
            push!(reactant_stoch, substrates[i] => substoich[i])
        end
    end

    if (!zeroorder) && combinatoric_ratelaw
        coef = prod(factorial, substoich)
        (!isone(coef)) && (rate /= coef)
    end

    net_stoch = filter(p -> !drop_dynamics(p[1]), netstoich)
    isempty(net_stoch) &&
        error("$rx has no net stoichiometry change once accounting for constant and boundary condition species. This is not supported.")

    MassActionJump(Num(rate), reactant_stoch, net_stoch, scale_rates = false,
        useiszero = false)
end

# recursively visit each neighbor's rooted tree and mark everything in it as vrj
function dfs_mark!(isvrjvec, visited, depgraph, i)
    visited[i] = true
    nhbrs = depgraph[i]
    for nhbr in nhbrs
        if !visited[nhbr]
            isvrjvec[nhbr] = true
            dfs_mark!(isvrjvec, visited, depgraph, nhbr)
        end
    end
    nothing
end

# get_depgraph(rs)[i] is the list of reactions with rates depending on species changed by
# i'th reaction.
function get_depgraph(rs)
    jdeps = asgraph(rs)
    vdeps = variable_dependencies(rs)
    eqeq_dependencies(jdeps, vdeps).fadjlist
end

function assemble_jumps(rs; combinatoric_ratelaws = true)
    meqs = MassActionJump[]
    ceqs = ConstantRateJump[]
    veqs = VariableRateJump[]
    unknownset = Set(get_unknowns(rs))
    all(isspecies, unknownset) ||
        error("Conversion to JumpSystem currently requires all unknowns to be species.")
    rxvars = []

    isempty(get_rxs(rs)) &&
        error("Must give at least one reaction before constructing a JumpSystem.")

    # first we determine vrjs with an explicit time-dependent rate
    rxs = get_rxs(rs)
    isvrjvec = falses(length(rxs))
    havevrjs = false
    for (i, rx) in enumerate(rxs)
        empty!(rxvars)
        (rx.rate isa Symbolic) && get_variables!(rxvars, rx.rate)
        @inbounds for rxvar in rxvars
            if isequal(rxvar, get_iv(rs))
                isvrjvec[i] = true
                havevrjs = true
                break
            end
        end
    end

    # now we determine vrj's that depend on species modified by a previous vrj
    if havevrjs
        depgraph = get_depgraph(rs)
        visited = falses(length(isvrjvec))
        for (i, isvrj) in enumerate(isvrjvec)
            if isvrj && !visited[i]
                # dfs from the vrj node to propagate vrj classification
                dfs_mark!(isvrjvec, visited, depgraph, i)
            end
        end
    end

    for (i, rx) in enumerate(rxs)
        empty!(rxvars)
        (rx.rate isa Symbolic) && get_variables!(rxvars, rx.rate)

        isvrj = isvrjvec[i]
        if (!isvrj) && ismassaction(rx, rs; rxvars, haveivdep = false, unknownset)
            push!(meqs, makemajump(rx; combinatoric_ratelaw = combinatoric_ratelaws))
        else
            rl = jumpratelaw(rx; combinatoric_ratelaw = combinatoric_ratelaws)
            affect = Vector{Equation}()
            for (spec, stoich) in rx.netstoich
                # don't change species that are constant or BCs
                (!drop_dynamics(spec)) && push!(affect, spec ~ spec + stoich)
            end
            if isvrj
                push!(veqs, VariableRateJump(rl, affect))
            else
                push!(ceqs, ConstantRateJump(rl, affect))
            end
        end
    end
    vcat(meqs, ceqs, veqs)
end

### Equation Coupling ###

# merge constraint components with the ReactionSystem components
# also handles removing BC and constant species
function addconstraints!(eqs, rs::ReactionSystem, ists, ispcs; remove_conserved = false)
    # if there are BC species, put them after the independent species
    rssts = get_unknowns(rs)
    sts = any(isbc, rssts) ? vcat(ists, filter(isbc, rssts)) : ists
    ps = get_ps(rs)

    # make dependent species observables and add conservation constants as parameters
    if remove_conserved
        nps = get_networkproperties(rs)

        # add the conservation constants as parameters and set their values
        ps = copy(ps)
        push!(ps, nps.conservedconst)
        defs = copy(MT.defaults(rs))

        # add the dependent species as observed
        obs = copy(MT.observed(rs))
        append!(obs, nps.conservedeqs)
    else
        defs = MT.defaults(rs)
        obs = MT.observed(rs)
    end

    ceqs = Equation[eq for eq in get_eqs(rs) if eq isa Equation]
    if !isempty(ceqs)
        if remove_conserved
            @info """
                  Be careful mixing ODEs or algebraic equations and elimination of
                  conservation laws. Catalyst does not check that the conserved equations
                  still hold for the final coupled system of equations. Consider using
                  `remove_conserved = false` and instead calling
                  ModelingToolkit.structural_simplify to simplify any generated ODESystem or
                  NonlinearSystem.
                  """
        end
        append!(eqs, ceqs)
    end

    eqs, sts, ps, obs, defs
end

# used by flattened systems that don't support constraint equations currently
function error_if_constraints(::Type{T}, sys::ReactionSystem) where {T <: MT.AbstractSystem}
    any(eq -> eq isa Equation, get_eqs(sys)) &&
        error("Can not convert to a system of type ", T,
            " when there are constraint equations.")
    nothing
end

### Utility ###

# Throws an error when attempting to convert a spatial system to an unsupported type.
function spatial_convert_err(rs::ReactionSystem, systype)
    isspatial(rs) && error("Conversion to $systype is not supported for spatial networks.")
end

# Finds and differentials in an expression, and sets these to 0.
function remove_diffs(expr)
    if hasnode(Symbolics.is_derivative, expr)
        return replacenode(expr, diff_2_zero)
    else
        return expr
    end
end
diff_2_zero(expr) = (Symbolics.is_derivative(expr) ? 0 : expr)

COMPLETENESS_ERROR = "A ReactionSystem must be complete before it can be converted to other system types. A ReactionSystem can be marked as complete using the `complete` function."


### System Conversions ###

"""
```julia
Base.convert(::Type{<:ODESystem},rs::ReactionSystem)
```
Convert a [`ReactionSystem`](@ref) to an `ModelingToolkit.ODESystem`.

Keyword args and default values:
- `combinatoric_ratelaws=true` uses factorial scaling factors in calculating the rate law,
  i.e. for `2S -> 0` at rate `k` the ratelaw would be `k*S^2/2!`. Set
  `combinatoric_ratelaws=false` for a ratelaw of `k*S^2`, i.e. the scaling factor is
  ignored. Defaults to the value given when the `ReactionSystem` was constructed (which
  itself defaults to true).
- `remove_conserved=false`, if set to `true` will calculate conservation laws of the
  underlying set of reactions (ignoring constraint equations), and then apply them to reduce
  the number of equations.
"""
function Base.convert(::Type{<:ODESystem}, rs::ReactionSystem; name = nameof(rs),
        combinatoric_ratelaws = get_combinatoric_ratelaws(rs),
        include_zero_odes = true, remove_conserved = false,
        checks = false, default_u0 = Dict(), default_p = Dict(),
        defaults = _merge(Dict(default_u0), Dict(default_p)),
        kwargs...)
    # Error checks.
    iscomplete(rs) || error(COMPLETENESS_ERROR)
    spatial_convert_err(rs::ReactionSystem, ODESystem)

    fullrs = Catalyst.flatten(rs)
    remove_conserved && conservationlaws(fullrs)
    ists, ispcs = get_indep_sts(fullrs, remove_conserved)
    eqs = assemble_drift(fullrs, ispcs; combinatoric_ratelaws, remove_conserved,
        include_zero_odes)
    eqs, us, ps, obs, defs = addconstraints!(eqs, fullrs, ists, ispcs; remove_conserved)

    ODESystem(eqs, get_iv(fullrs), us, ps;
        observed = obs,
        name,
        defaults = _merge(defaults, defs),
        checks,
        continuous_events = MT.get_continuous_events(fullrs),
        discrete_events = MT.get_discrete_events(fullrs),
        kwargs...)
end

"""
```julia
Base.convert(::Type{<:NonlinearSystem},rs::ReactionSystem)
```

Convert a [`ReactionSystem`](@ref) to an `ModelingToolkit.NonlinearSystem`.

Keyword args and default values:
- `combinatoric_ratelaws=true` uses factorial scaling factors in calculating the rate law,
  i.e. for `2S -> 0` at rate `k` the ratelaw would be `k*S^2/2!`. Set
  `combinatoric_ratelaws=false` for a ratelaw of `k*S^2`, i.e. the scaling factor is
  ignored. Defaults to the value given when the `ReactionSystem` was constructed (which
  itself defaults to true).
- `remove_conserved=false`, if set to `true` will calculate conservation laws of the
  underlying set of reactions (ignoring constraint equations), and then apply them to reduce
  the number of equations.
"""
function Base.convert(::Type{<:NonlinearSystem}, rs::ReactionSystem; name = nameof(rs),
        combinatoric_ratelaws = get_combinatoric_ratelaws(rs),
        include_zero_odes = true, remove_conserved = false, checks = false,
        default_u0 = Dict(), default_p = Dict(), defaults = _merge(Dict(default_u0), Dict(default_p)),
        all_differentials_permitted = false, kwargs...)
    # Error checks.
    iscomplete(rs) || error(COMPLETENESS_ERROR)
    spatial_convert_err(rs::ReactionSystem, NonlinearSystem)
    if !isautonomous(rs)
        error("Attempting to convert a non-autonomous `ReactionSystem` (e.g. where some rate depend on $(get_iv(rs))) to a `NonlinearSystem`. This is not possible. if you are intending to compute system steady states, consider creating and solving a `SteadyStateProblem.")
    end

    # Generates system equations.
    fullrs = Catalyst.flatten(rs)
    remove_conserved && conservationlaws(fullrs)
    ists, ispcs = get_indep_sts(fullrs, remove_conserved)
    eqs = assemble_drift(fullrs, ispcs; combinatoric_ratelaws, remove_conserved,
        as_odes = false, include_zero_odes)
    eqs, us, ps, obs, defs = addconstraints!(eqs, fullrs, ists, ispcs; remove_conserved)

    # Throws a warning if there are differential equations in non-standard format.
    # Next, sets all differential terms to `0`.
    all_differentials_permitted || nonlinear_convert_differentials_check(rs)
    eqs = [remove_diffs(eq.lhs) ~ remove_diffs(eq.rhs) for eq in eqs]

    NonlinearSystem(eqs, us, ps;
        name,
        observed = obs,
        defaults = _merge(defaults, defs),
        checks,
        kwargs...)
end

# Ideally, when `ReactionSystem`s are converted to `NonlinearSystem`s, any coupled ODEs should be
# on the form D(X) ~ ..., where lhs is the time derivative w.r.t. a single variable, and the rhs
# does not contain any differentials. If this is not the case, we throw a warning to let the user
# know that they should be careful.
function nonlinear_convert_differentials_check(rs::ReactionSystem)
    for eq in filter(is_diff_equation, equations(rs))
        # For each differential equation, checks in order:
        # If there is a differential on the right hand side.
        # If the lhs is not on the form D(...).
        # If the lhs upper level function is not a differential w.r.t. time.
        # If the content of the differential is not a variable (and nothing more).
        # If either of this is a case, throws the warning.
        if hasnode(Symbolics.is_derivative, eq.rhs) ||
           !Symbolics.is_derivative(eq.lhs) ||
           !isequal(Symbolics.operation(eq.lhs), Differential(get_iv(rs))) ||
           (length(arguments(eq.lhs)) != 1) ||
           !any(isequal(arguments(eq.lhs)[1]), nonspecies(rs))
            error("You are attempting to convert a `ReactionSystem` coupled with differential equations to a `NonlinearSystem`. However, some of these differentials are not of the form `D(x) ~ ...` where:
                    (1) The left-hand side is a differential of a single variable with respect to the time independent variable, and
                    (2) The right-hand side does not contain any differentials.
                This is generally not permitted.

                If you still would like to perform this conversion, please use the `all_differentials_permitted = true` option. In this case, all differentials will be set to `0`.
                However, it is recommended to proceed with caution to ensure that the produced nonlinear equation makes sense for your intended application."
            )
        end
    end
end

"""
```julia
Base.convert(::Type{<:SDESystem},rs::ReactionSystem)
```

Convert a [`ReactionSystem`](@ref) to an `ModelingToolkit.SDESystem`.

Notes:
- `combinatoric_ratelaws=true` uses factorial scaling factors in calculating the rate law,
  i.e. for `2S -> 0` at rate `k` the ratelaw would be `k*S^2/2!`. Set
  `combinatoric_ratelaws=false` for a ratelaw of `k*S^2`, i.e. the scaling factor is
  ignored. Defaults to the value given when the `ReactionSystem` was constructed (which
  itself defaults to true).
- `remove_conserved=false`, if set to `true` will calculate conservation laws of the
  underlying set of reactions (ignoring constraint equations), and then apply them to reduce
  the number of equations.
"""
function Base.convert(::Type{<:SDESystem}, rs::ReactionSystem;
        name = nameof(rs), combinatoric_ratelaws = get_combinatoric_ratelaws(rs),
        include_zero_odes = true, checks = false, remove_conserved = false,
        default_u0 = Dict(), default_p = Dict(), defaults = _merge(Dict(default_u0), Dict(default_p)),
        kwargs...)
    # Error checks.
    iscomplete(rs) || error(COMPLETENESS_ERROR)
    spatial_convert_err(rs::ReactionSystem, SDESystem)

    flatrs = Catalyst.flatten(rs)

    remove_conserved && conservationlaws(flatrs)
    ists, ispcs = get_indep_sts(flatrs, remove_conserved)
    eqs = assemble_drift(flatrs, ispcs; combinatoric_ratelaws, include_zero_odes,
        remove_conserved)
    noiseeqs = assemble_diffusion(flatrs, ists, ispcs;
        combinatoric_ratelaws, remove_conserved)
    eqs, us, ps, obs, defs = addconstraints!(eqs, flatrs, ists, ispcs; remove_conserved)

    if any(isbc, get_unknowns(flatrs))
        @info "Boundary condition species detected. As constraint equations are not currently supported when converting to SDESystems, the resulting system will be undetermined. Consider using constant species instead."
    end

    SDESystem(eqs, noiseeqs, get_iv(flatrs), us, ps;
        observed = obs,
        name,
        defaults = defs,
        checks,
        continuous_events = MT.get_continuous_events(flatrs),
        discrete_events = MT.get_discrete_events(flatrs),
        kwargs...)
end

"""
```julia
Base.convert(::Type{<:JumpSystem},rs::ReactionSystem; combinatoric_ratelaws=true)
```

Convert a [`ReactionSystem`](@ref) to an `ModelingToolkit.JumpSystem`.

Notes:
- `combinatoric_ratelaws=true` uses binomials in calculating the rate law, i.e. for `2S ->
  0` at rate `k` the ratelaw would be `k*S*(S-1)/2`. If `combinatoric_ratelaws=false` then
  the ratelaw is `k*S*(S-1)`, i.e. the rate law is not normalized by the scaling factor.
  Defaults to the value given when the `ReactionSystem` was constructed (which itself
  defaults to true).
- Does not currently support `ReactionSystem`s that include coupled algebraic or
  differential equations.
- Does not currently support continuous events as these are not supported by
  `ModelingToolkit.JumpSystems`.
"""
function Base.convert(::Type{<:JumpSystem}, rs::ReactionSystem; name = nameof(rs),
        combinatoric_ratelaws = get_combinatoric_ratelaws(rs),
        remove_conserved = nothing, checks = false,
        default_u0 = Dict(), default_p = Dict(),
        defaults = _merge(Dict(default_u0), Dict(default_p)),
        kwargs...)
    iscomplete(rs) || error(COMPLETENESS_ERROR)
    spatial_convert_err(rs::ReactionSystem, JumpSystem)
    (remove_conserved !== nothing) &&
        throw(ArgumentError("Catalyst does not support removing conserved species when converting to JumpSystems."))

    flatrs = Catalyst.flatten(rs)
    error_if_constraints(JumpSystem, flatrs)

    (length(MT.continuous_events(flatrs)) > 0) &&
        (@warn "continuous_events will be dropped as they are not currently supported by JumpSystems.")

    eqs = assemble_jumps(flatrs; combinatoric_ratelaws)

    # handle BC species
    sts, ispcs = get_indep_sts(flatrs)
    any(isbc, get_unknowns(flatrs)) && (sts = vcat(sts, filter(isbc, get_unknowns(flatrs))))
    ps = get_ps(flatrs)

    JumpSystem(eqs, get_iv(flatrs), sts, ps;
        observed = MT.observed(flatrs),
        name,
        defaults = _merge(defaults, MT.defaults(flatrs)),
        checks,
        discrete_events = MT.discrete_events(flatrs),
        kwargs...)
end

### Problems ###

# ODEProblem from AbstractReactionNetwork
function DiffEqBase.ODEProblem(rs::ReactionSystem, u0, tspan,
        p = DiffEqBase.NullParameters(), args...;
        check_length = false, name = nameof(rs),
        combinatoric_ratelaws = get_combinatoric_ratelaws(rs),
<<<<<<< HEAD
        include_zero_odes = true, remove_conserved = false, checks = false, 
        structural_simplify = false, kwargs...)
    u0map = symmap_to_varmap(rs, u0)
    pmap = symmap_to_varmap(rs, p)
=======
        include_zero_odes = true, remove_conserved = false, remove_conserved_warn = true,
        checks = false, structural_simplify = false, kwargs...)
>>>>>>> fdabb28a
    osys = convert(ODESystem, rs; name, combinatoric_ratelaws, include_zero_odes, checks,
        remove_conserved)

    # Handles potential differential algebraic equations (which requires `structural_simplify`).
    if structural_simplify
        osys = MT.structural_simplify(osys)
    elseif has_alg_equations(rs)
        error("The input ReactionSystem has algebraic equations. This requires setting `structural_simplify=true` within `ODEProblem` call.")
    else
        osys = complete(osys)
    end

    return ODEProblem(osys, u0, tspan, p, args...; check_length, kwargs...)
end

# NonlinearProblem from AbstractReactionNetwork
function DiffEqBase.NonlinearProblem(rs::ReactionSystem, u0,
        p = DiffEqBase.NullParameters(), args...;
        name = nameof(rs), include_zero_odes = true,
        combinatoric_ratelaws = get_combinatoric_ratelaws(rs),
<<<<<<< HEAD
        remove_conserved = false, checks = false, check_length = false, 
        all_differentials_permitted = false, kwargs...)
    u0map = symmap_to_varmap(rs, u0)
    pmap = symmap_to_varmap(rs, p)
=======
        remove_conserved = false, remove_conserved_warn = true, checks = false,
        check_length = false, all_differentials_permitted = false, kwargs...)
>>>>>>> fdabb28a
    nlsys = convert(NonlinearSystem, rs; name, combinatoric_ratelaws, include_zero_odes,
        checks, all_differentials_permitted, remove_conserved)
    nlsys = complete(nlsys)
    return NonlinearProblem(nlsys, u0, p, args...; check_length,
        kwargs...)
end

# SDEProblem from AbstractReactionNetwork
function DiffEqBase.SDEProblem(rs::ReactionSystem, u0, tspan,
        p = DiffEqBase.NullParameters(), args...;
        name = nameof(rs), combinatoric_ratelaws = get_combinatoric_ratelaws(rs),
        include_zero_odes = true, checks = false, check_length = false, remove_conserved = false,
<<<<<<< HEAD
        structural_simplify = false, kwargs...)
    u0map = symmap_to_varmap(rs, u0)
    pmap = symmap_to_varmap(rs, p)
=======
        remove_conserved_warn = true, structural_simplify = false, kwargs...)
>>>>>>> fdabb28a
    sde_sys = convert(SDESystem, rs; name, combinatoric_ratelaws,
        include_zero_odes, checks, remove_conserved)

    # Handles potential differential algebraic equations (which requires `structural_simplify`).
    if structural_simplify
        (sde_sys = MT.structural_simplify(sde_sys))
    elseif has_alg_equations(rs)
        error("The input ReactionSystem has algebraic equations. This requires setting `structural_simplify=true` within `ODEProblem` call.")
    else
        sde_sys = complete(sde_sys)
    end

    p_matrix = zeros(length(get_unknowns(sde_sys)), numreactions(rs))
    return SDEProblem(sde_sys, u0, tspan, p, args...; check_length,
        noise_rate_prototype = p_matrix, kwargs...)
end

"""
$(TYPEDEF)

Inputs for a JumpProblem from a given `ReactionSystem`.

# Fields
$(FIELDS)
"""
struct JumpInputs{S <: MT.JumpSystem, T <: SciMLBase.AbstractODEProblem}
    """The `JumpSystem` to define the problem over"""
    sys::S
    """The problem the JumpProblem should be defined over, for example DiscreteProblem"""
    prob::T
end

"""
    jumpinput = JumpInputs(rs::ReactionSystem, u0, tspan,
                    p = DiffEqBase.NullParameters;
                    name = nameof(rs),
                    combinatoric_ratelaws = get_combinatoric_ratelaws(rs),
                    checks = false, kwargs...)

    Constructs the input to build a JumpProblem for the given reaction system.

Example:
```julia
using Catalyst, OrdinaryDiffEqTsit5, JumpProcesses, Plots
rn = @reaction_network begin
    k*(1 + sin(t)), 0 --> A
end
jinput = JumpInputs(rn, [:A => 0], (0.0, 10.0), [:k => .5])
@assert jinput.prob isa ODEProblem
jprob = JumpProblem(jinput)
sol = solve(jprob, Tsit5())
plot(sol, idxs = :A)

rn = @reaction_network begin
    k, 0 --> A
end
jinput = JumpInputs(rn, [:A => 0], (0.0, 10.0), [:k => .5])
@assert jinput.prob isa DiscreteProblem
jprob = JumpProblem(jinput)
sol = solve(jprob)
plot(sol, idxs = :A)
```
"""
function JumpInputs(rs::ReactionSystem, u0, tspan, p = DiffEqBase.NullParameters();
        name = nameof(rs), combinatoric_ratelaws = get_combinatoric_ratelaws(rs),
        checks = false, kwargs...)
    jsys = complete(convert(JumpSystem, rs; name, combinatoric_ratelaws, checks))
    if MT.has_variableratejumps(jsys)
        prob = ODEProblem(jsys, u0, tspan, p; kwargs...)
    else
        prob = DiscreteProblem(jsys, u0, tspan, p; kwargs...)
    end
    JumpInputs(jsys, prob)
end

function Base.summary(io::IO, jinputs::JumpInputs)
    type_color, no_color = SciMLBase.get_colorizers(io)
    print(io,
        type_color, nameof(typeof(jinputs)),
        no_color, " storing", "\n",
        no_color, "  JumpSystem: ", type_color, nameof(jinputs.sys), "\n",
        no_color, "  Problem type: ", type_color, nameof(typeof(jinputs.prob)))
end

function Base.show(io::IO, mime::MIME"text/plain", jinputs::JumpInputs)
    summary(io, jinputs)
end

# DiscreteProblem from AbstractReactionNetwork
function DiffEqBase.DiscreteProblem(rs::ReactionSystem, u0, tspan::Tuple,
        p = DiffEqBase.NullParameters(), args...;
        name = nameof(rs),
        combinatoric_ratelaws = get_combinatoric_ratelaws(rs),
        checks = false, kwargs...)
    jsys = convert(JumpSystem, rs; name, combinatoric_ratelaws, checks)
    jsys = complete(jsys)
    return DiscreteProblem(jsys, u0, tspan, p, args...; kwargs...)
end

# JumpProblem from AbstractReactionNetwork
function JumpProcesses.JumpProblem(rs::ReactionSystem, prob,
        aggregator = JumpProcesses.NullAggregator(); name = nameof(rs),
        combinatoric_ratelaws = get_combinatoric_ratelaws(rs),
        checks = false, kwargs...)
    jsys = convert(JumpSystem, rs; name, combinatoric_ratelaws, checks)
    jsys = complete(jsys)
    return JumpProblem(jsys, prob, aggregator; kwargs...)
end

# JumpProblem for JumpInputs
function JumpProcesses.JumpProblem(jinputs::JumpInputs,
        agg::JumpProcesses.AbstractAggregatorAlgorithm = JumpProcesses.NullAggregator();
        kwargs...)
    JumpProblem(jinputs.sys, jinputs.prob, agg; kwargs...)
end

# SteadyStateProblem from AbstractReactionNetwork
function DiffEqBase.SteadyStateProblem(rs::ReactionSystem, u0,
        p = DiffEqBase.NullParameters(), args...;
        check_length = false, name = nameof(rs),
        combinatoric_ratelaws = get_combinatoric_ratelaws(rs),
<<<<<<< HEAD
        remove_conserved = false, include_zero_odes = true, checks = false, 
        structural_simplify = false, kwargs...)
    u0map = symmap_to_varmap(rs, u0)
    pmap = symmap_to_varmap(rs, p)
=======
        remove_conserved = false, remove_conserved_warn = true, include_zero_odes = true,
        checks = false, structural_simplify = false, kwargs...)
>>>>>>> fdabb28a
    osys = convert(ODESystem, rs; name, combinatoric_ratelaws, include_zero_odes, checks,
        remove_conserved)

    # Handles potential differential algebraic equations (which requires `structural_simplify`).
    if structural_simplify
        (osys = MT.structural_simplify(osys))
    elseif has_alg_equations(rs)
        error("The input ReactionSystem has algebraic equations. This requires setting `structural_simplify=true` within `ODEProblem` call.")
    else
        osys = complete(osys)
    end

    return SteadyStateProblem(osys, u0, p, args...; check_length, kwargs...)
end

### Symbolic Variable/Symbol Conversions ###

# convert symbol of the form :sys.a.b.c to a symbolic a.b.c
function _symbol_to_var(sys, sym)
    if hasproperty(sys, sym)
        var = getproperty(sys, sym, namespace = false)
    else
        strs = split(String(sym), ModelingToolkit.NAMESPACE_SEPARATOR)   # need to check if this should be split of not!!!
        if length(strs) > 1
            var = getproperty(sys, Symbol(strs[1]), namespace = false)
            for str in view(strs, 2:length(strs))
                var = getproperty(var, Symbol(str), namespace = true)
            end
        else
            throw(ArgumentError("System $(nameof(sys)): variable $sym does not exist"))
        end
    end
    var
end

"""
    symmap_to_varmap(sys, symmap)

Given a system and map of `Symbol`s to values, generates a map from
corresponding symbolic variables/parameters to the values that can be used to
pass initial conditions and parameter mappings.

For example,
```julia
sir = @reaction_network sir begin
    β, S + I --> 2I
    ν, I --> R
end
subsys = @reaction_network subsys begin
    k, A --> B
end
@named sys = compose(sir, [subsys])
```
gives
```
Model sys with 3 equations
Unknowns (5):
  S(t)
  I(t)
  R(t)
  subsys₊A(t)
  subsys₊B(t)
Parameters (3):
  β
  ν
  subsys₊k
```
to specify initial condition and parameter mappings from *symbols* we can use
```julia
symmap = [:S => 1.0, :I => 1.0, :R => 1.0, :subsys₊A => 1.0, :subsys₊B => 1.0]
u0map  = symmap_to_varmap(sys, symmap)
pmap   = symmap_to_varmap(sys, [:β => 1.0, :ν => 1.0, :subsys₊k => 1.0])
```
`u0map` and `pmap` can then be used as input to various problem types.

Notes:
- Any `Symbol`, `sym`, within `symmap` must be a valid field of `sys`. i.e.
  `sys.sym` must be defined.
"""
function symmap_to_varmap(sys, symmap::Tuple)
    if all(p -> p isa Pair{Symbol}, symmap)
        return ((_symbol_to_var(sys, sym) => val for (sym, val) in symmap)...,)
    else  # if not all entries map a symbol to value pass through
        return symmap
    end
end

function symmap_to_varmap(sys, symmap::AbstractArray{Pair{Symbol, T}}) where {T}
    [_symbol_to_var(sys, sym) => val for (sym, val) in symmap]
end

function symmap_to_varmap(sys, symmap::Dict{Symbol, T}) where {T}
    Dict(_symbol_to_var(sys, sym) => val for (sym, val) in symmap)
end

# don't permute any other types and let varmap_to_vars handle erroring
symmap_to_varmap(sys, symmap) = symmap
#error("symmap_to_varmap requires a Dict, AbstractArray or Tuple to map Symbols to values.")

### Other Conversion-related Functions ###

# the following function is adapted from SymbolicUtils.jl v.19
# later on (Spetember 2023) modified by Torkel and Shashi (now assumes input not on polynomial form, which is handled elsewhere, previous version failed in these cases anyway).
# Copyright (c) 2020: Shashi Gowda, Yingbo Ma, Mason Protter, Julia Computing.
# MIT license
"""
    to_multivariate_poly(polyeqs::AbstractVector{BasicSymbolic{Real}})

Convert the given system of polynomial equations to multivariate polynomial representation.
For example, this can be used in HomotopyContinuation.jl functions.
"""
function to_multivariate_poly(polyeqs::AbstractVector{Symbolics.BasicSymbolic{Real}})
    @assert length(polyeqs)>=1 "At least one expression must be passed to `multivariate_poly`."

    pvar2sym, sym2term = SymbolicUtils.get_pvar2sym(), SymbolicUtils.get_sym2term()
    ps = map(polyeqs) do x
        if iscall(x) && operation(x) == (/)
            error("We should not be able to get here, please contact the package authors.")
        else
            PolyForm(x, pvar2sym, sym2term).p
        end
    end

    ps
end<|MERGE_RESOLUTION|>--- conflicted
+++ resolved
@@ -682,15 +682,8 @@
         p = DiffEqBase.NullParameters(), args...;
         check_length = false, name = nameof(rs),
         combinatoric_ratelaws = get_combinatoric_ratelaws(rs),
-<<<<<<< HEAD
         include_zero_odes = true, remove_conserved = false, checks = false, 
         structural_simplify = false, kwargs...)
-    u0map = symmap_to_varmap(rs, u0)
-    pmap = symmap_to_varmap(rs, p)
-=======
-        include_zero_odes = true, remove_conserved = false, remove_conserved_warn = true,
-        checks = false, structural_simplify = false, kwargs...)
->>>>>>> fdabb28a
     osys = convert(ODESystem, rs; name, combinatoric_ratelaws, include_zero_odes, checks,
         remove_conserved)
 
@@ -711,15 +704,8 @@
         p = DiffEqBase.NullParameters(), args...;
         name = nameof(rs), include_zero_odes = true,
         combinatoric_ratelaws = get_combinatoric_ratelaws(rs),
-<<<<<<< HEAD
         remove_conserved = false, checks = false, check_length = false, 
         all_differentials_permitted = false, kwargs...)
-    u0map = symmap_to_varmap(rs, u0)
-    pmap = symmap_to_varmap(rs, p)
-=======
-        remove_conserved = false, remove_conserved_warn = true, checks = false,
-        check_length = false, all_differentials_permitted = false, kwargs...)
->>>>>>> fdabb28a
     nlsys = convert(NonlinearSystem, rs; name, combinatoric_ratelaws, include_zero_odes,
         checks, all_differentials_permitted, remove_conserved)
     nlsys = complete(nlsys)
@@ -732,13 +718,7 @@
         p = DiffEqBase.NullParameters(), args...;
         name = nameof(rs), combinatoric_ratelaws = get_combinatoric_ratelaws(rs),
         include_zero_odes = true, checks = false, check_length = false, remove_conserved = false,
-<<<<<<< HEAD
         structural_simplify = false, kwargs...)
-    u0map = symmap_to_varmap(rs, u0)
-    pmap = symmap_to_varmap(rs, p)
-=======
-        remove_conserved_warn = true, structural_simplify = false, kwargs...)
->>>>>>> fdabb28a
     sde_sys = convert(SDESystem, rs; name, combinatoric_ratelaws,
         include_zero_odes, checks, remove_conserved)
 
@@ -860,15 +840,8 @@
         p = DiffEqBase.NullParameters(), args...;
         check_length = false, name = nameof(rs),
         combinatoric_ratelaws = get_combinatoric_ratelaws(rs),
-<<<<<<< HEAD
         remove_conserved = false, include_zero_odes = true, checks = false, 
         structural_simplify = false, kwargs...)
-    u0map = symmap_to_varmap(rs, u0)
-    pmap = symmap_to_varmap(rs, p)
-=======
-        remove_conserved = false, remove_conserved_warn = true, include_zero_odes = true,
-        checks = false, structural_simplify = false, kwargs...)
->>>>>>> fdabb28a
     osys = convert(ODESystem, rs; name, combinatoric_ratelaws, include_zero_odes, checks,
         remove_conserved)
 
