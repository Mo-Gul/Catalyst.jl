### ODE & SDE Assembly ###

"""
    oderatelaw(rx; combinatoric_ratelaw=true)

Given a [`Reaction`](@ref), return the symbolic reaction rate law used in
generated ODEs for the reaction. Note, for a reaction defined by

`k*X*Y, X+Z --> 2X + Y`

the expression that is returned will be `k*X(t)^2*Y(t)*Z(t)`. For a reaction of
the form

`k, 2X+3Y --> Z`

the expression that is returned will be `k * (X(t)^2/2) * (Y(t)^3/6)`.

Notes:
- Allocates
- `combinatoric_ratelaw=true` uses factorial scaling factors in calculating the
    rate law, i.e. for `2S -> 0` at rate `k` the ratelaw would be `k*S^2/2!`. If
    `combinatoric_ratelaw=false` then the ratelaw is `k*S^2`, i.e. the scaling
    factor is ignored.
"""
function oderatelaw(rx; combinatoric_ratelaw = true)
    @unpack rate, substrates, substoich, only_use_rate = rx
    rl = rate

    # if the stoichiometric coefficients are not integers error if asking to scale rates
    !all(s -> s isa Union{Integer, Symbolic}, substoich) &&
        (combinatoric_ratelaw == true) &&
        error("Non-integer stoichiometric coefficients require the combinatoric_ratelaw=false keyword to oderatelaw, or passing combinatoric_ratelaws=false to convert or ODEProblem.")

    if !only_use_rate
        coef = eltype(substoich) <: Number ? one(eltype(substoich)) : 1
        for (i, stoich) in enumerate(substoich)
            combinatoric_ratelaw && (coef *= factorial(stoich))
            rl *= isequal(stoich, one(stoich)) ? substrates[i] : substrates[i]^stoich
        end
        combinatoric_ratelaw && (!isequal(coef, one(coef))) && (rl /= coef)
    end
    rl
end

# Function returning `true` for species which shouldn't change from the reactions,
# including non-species variables.
drop_dynamics(s) = isconstant(s) || isbc(s) || (!isspecies(s))

function assemble_oderhs(rs, ispcs; combinatoric_ratelaws = true, remove_conserved = false)
    nps = get_networkproperties(rs)
    species_to_idx = Dict(x => i for (i, x) in enumerate(ispcs))
    rhsvec = Any[0 for _ in ispcs]
    depspec_submap = if remove_conserved
        Dict(eq.lhs => eq.rhs for eq in nps.conservedeqs)
    else
        Dict()
    end

    for rx in get_rxs(rs)
        rl = oderatelaw(rx; combinatoric_ratelaw = combinatoric_ratelaws)
        remove_conserved && (rl = substitute(rl, depspec_submap))
        for (spec, stoich) in rx.netstoich
            # dependent species don't get an ODE, so are skipped
            remove_conserved && (spec in nps.depspecs) && continue

            # constant or BC species also do not get equations
            drop_dynamics(spec) && continue

            i = species_to_idx[spec]
            if _iszero(rhsvec[i])
                if stoich isa Symbolic
                    rhsvec[i] = stoich * rl
                else
                    signedrl = (stoich > zero(stoich)) ? rl : -rl
                    rhsvec[i] = isone(abs(stoich)) ? signedrl : stoich * rl
                end
            else
                if stoich isa Symbolic
                    rhsvec[i] += stoich * rl
                else
                    Δspec = isone(abs(stoich)) ? rl : abs(stoich) * rl
                    rhsvec[i] = (stoich > zero(stoich)) ? (rhsvec[i] + Δspec) :
                                (rhsvec[i] - Δspec)
                end
            end
        end
    end

    rhsvec
end

function assemble_drift(rs, ispcs; combinatoric_ratelaws = true, as_odes = true,
        include_zero_odes = true, remove_conserved = false)
    rhsvec = assemble_oderhs(rs, ispcs; combinatoric_ratelaws, remove_conserved)
    if as_odes
        D = Differential(get_iv(rs))
        eqs = [Equation(D(x), rhs)
               for (x, rhs) in zip(ispcs, rhsvec) if (include_zero_odes || (!_iszero(rhs)))]
    else
        eqs = [Equation(0, rhs) for rhs in rhsvec if (include_zero_odes || (!_iszero(rhs)))]
    end
    eqs
end

# this doesn't work with constraint equations currently
function assemble_diffusion(rs, sts, ispcs; combinatoric_ratelaws = true,
        remove_conserved = false)
    # as BC species should ultimately get an equation, we include them in the noise matrix
    num_bcsts = count(isbc, get_unknowns(rs))

    # we make a matrix sized by the number of reactions
    eqs = Matrix{Any}(undef, length(sts) + num_bcsts, length(get_rxs(rs)))
    eqs .= 0
    species_to_idx = Dict((x => i for (i, x) in enumerate(ispcs)))
    nps = get_networkproperties(rs)
    depspec_submap = if remove_conserved
        Dict(eq.lhs => eq.rhs for eq in nps.conservedeqs)
    else
        Dict()
    end

    for (j, rx) in enumerate(get_rxs(rs))
        rlsqrt = sqrt(abs(oderatelaw(rx; combinatoric_ratelaw = combinatoric_ratelaws)))
        hasnoisescaling(rx) && (rlsqrt *= getnoisescaling(rx))
        remove_conserved && (rlsqrt = substitute(rlsqrt, depspec_submap))

        for (spec, stoich) in rx.netstoich
            # dependent species don't get an equation
            remove_conserved && (spec in nps.depspecs) && continue

            # constant or BC species also do not get equations
            drop_dynamics(spec) && continue

            i = species_to_idx[spec]
            if stoich isa Symbolic
                eqs[i, j] = stoich * rlsqrt
            else
                signedrlsqrt = (stoich > zero(stoich)) ? rlsqrt : -rlsqrt
                eqs[i, j] = isone(abs(stoich)) ? signedrlsqrt : stoich * rlsqrt
            end
        end
    end
    eqs
end

### Jumps Assembly ###

"""
    jumpratelaw(rx; combinatoric_ratelaw=true)

Given a [`Reaction`](@ref), return the symbolic reaction rate law used in
generated stochastic chemical kinetics model SSAs for the reaction. Note,
for a reaction defined by

`k*X*Y, X+Z --> 2X + Y`

the expression that is returned will be `k*X^2*Y*Z`. For a reaction of
the form

`k, 2X+3Y --> Z`

the expression that is returned will be `k * binomial(X,2) *
binomial(Y,3)`.

Notes:
- Allocates
- `combinatoric_ratelaw=true` uses binomials in calculating the rate law, i.e. for `2S ->
  0` at rate `k` the ratelaw would be `k*S*(S-1)/2`. If `combinatoric_ratelaw=false` then
  the ratelaw is `k*S*(S-1)`, i.e. the rate law is not normalized by the scaling
  factor.
"""
function jumpratelaw(rx; combinatoric_ratelaw = true)
    @unpack rate, substrates, substoich, only_use_rate = rx
    rl = rate
    if !only_use_rate
        coef = eltype(substoich) <: Number ? one(eltype(substoich)) : 1
        for (i, stoich) in enumerate(substoich)
            s = substrates[i]
            if stoich isa Symbolic
                rl *= combinatoric_ratelaw ? binomial(s, stoich) :
                      factorial(s) / factorial(s - stoich)
            else
                rl *= s
                isone(stoich) && continue
                for i in one(stoich):(stoich - one(stoich))
                    rl *= (s - i)
                end
                combinatoric_ratelaw && (coef *= factorial(stoich))
            end
        end
        combinatoric_ratelaw && !isequal(coef, one(coef)) && (rl /= coef)
    end
    rl
end

# if haveivdep=false then time dependent rates will still be classified as mass action
"""
```julia
ismassaction(rx, rs; rxvars = get_variables(rx.rate),
                              haveivdep = nothing,
                              unknownset = Set(unknowns(rs)),
                              ivset = nothing)
```

True if a given reaction is of mass action form, i.e. `rx.rate` does not depend
on any chemical species that correspond to unknowns of the system, and does not
depend explicitly on the independent variable (usually time).

# Arguments
- `rx`, the [`Reaction`](@ref).
- `rs`, a [`ReactionSystem`](@ref) containing the reaction.
- Optional: `rxvars`, `Variable`s which are not in `rxvars` are ignored as
  possible dependencies.
- Optional: `haveivdep`, `true` if the [`Reaction`](@ref) `rate` field
  explicitly depends on any independent variable (i.e. t or for spatial systems x,y,etc).
  If not set, will be automatically calculated.
- Optional: `unknownset`, set of unknowns which if the rxvars are within mean rx is
  non-mass action.
- Optional: `ivset`, a `Set` of the independent variables of the system. If not provided and
  the system is spatial, i.e. `isspatial(rs) == true`, it will be created with all the
  spatial variables and the time variable. If the rate expression contains any element of
  `ivset`, then `ismassaction(rx,rs) == false`. Pass a custom set to control this behavior.

Notes:
- Non-integer stoichiometry is treated as non-mass action. This includes
  symbolic variables/terms or floating point numbers for stoichiometric
  coefficients.
"""
function ismassaction(rx, rs; rxvars = get_variables(rx.rate),
        haveivdep::Union{Nothing, Bool} = nothing,
        unknownset = Set(get_unknowns(rs)), ivset = nothing)

    # we define non-integer (i.e. float or symbolic) stoich to be non-mass action
    ((eltype(rx.substoich) <: Integer) && (eltype(rx.prodstoich) <: Integer)) ||
        return false

    # if no dependencies must be zero order
    (length(rxvars) == 0) && return true

    if (haveivdep === nothing)
        if isspatial(rs)
            if (ivset === nothing)
                ivs = Set(get_sivs(rs))
                push!(ivs, get_iv(rs))
                ivdep = any(var -> var ∈ ivs, rxvars)
            else
                ivdep = any(var -> var ∈ ivset, rxvars)
            end
        else
            ivdep = any(var -> isequal(get_iv(rs), var), rxvars)
        end
        ivdep && return false
    else
        haveivdep && return false
    end
    rx.only_use_rate && return false
    @inbounds for var in rxvars
        # not mass action if have a non-constant, variable species in the rate expression
        (var in unknownset) && return false
    end

    return true
end

@inline function makemajump(rx; combinatoric_ratelaw = true)
    @unpack rate, substrates, substoich, netstoich = rx
    zeroorder = (length(substoich) == 0)
    reactant_stoch = Vector{Pair{Any, eltype(substoich)}}()
    @inbounds for (i, spec) in enumerate(substrates)
        # move constant species into the rate
        if isconstant(spec)
            rate *= spec
            isone(substoich[i]) && continue
            for i in 1:(substoich[i] - 1)
                rate *= spec - i
            end
        else
            push!(reactant_stoch, substrates[i] => substoich[i])
        end
    end

    if (!zeroorder) && combinatoric_ratelaw
        coef = prod(factorial, substoich)
        (!isone(coef)) && (rate /= coef)
    end

    net_stoch = filter(p -> !drop_dynamics(p[1]), netstoich)
    isempty(net_stoch) &&
        error("$rx has no net stoichiometry change once accounting for constant and boundary condition species. This is not supported.")

    MassActionJump(Num(rate), reactant_stoch, net_stoch, scale_rates = false,
        useiszero = false)
end

# recursively visit each neighbor's rooted tree and mark everything in it as vrj
function dfs_mark!(isvrjvec, visited, depgraph, i)
    visited[i] = true
    nhbrs = depgraph[i]
    for nhbr in nhbrs
        if !visited[nhbr]
            isvrjvec[nhbr] = true
            dfs_mark!(isvrjvec, visited, depgraph, nhbr)
        end
    end
    nothing
end

# get_depgraph(rs)[i] is the list of reactions with rates depending on species changed by
# i'th reaction.
function get_depgraph(rs)
    jdeps = asgraph(rs)
    vdeps = variable_dependencies(rs)
    eqeq_dependencies(jdeps, vdeps).fadjlist
end

function assemble_jumps(rs; combinatoric_ratelaws = true)
    meqs = MassActionJump[]
    ceqs = ConstantRateJump[]
    veqs = VariableRateJump[]
    unknownset = Set(get_unknowns(rs))
    all(isspecies, unknownset) ||
        error("Conversion to JumpSystem currently requires all unknowns to be species.")
    rxvars = []

    isempty(get_rxs(rs)) &&
        error("Must give at least one reaction before constructing a JumpSystem.")

    # first we determine vrjs with an explicit time-dependent rate
    rxs = get_rxs(rs)
    isvrjvec = falses(length(rxs))
    havevrjs = false
    for (i, rx) in enumerate(rxs)
        empty!(rxvars)
        (rx.rate isa Symbolic) && get_variables!(rxvars, rx.rate)
        @inbounds for rxvar in rxvars
            if isequal(rxvar, get_iv(rs))
                isvrjvec[i] = true
                havevrjs = true
                break
            end
        end
    end

    # now we determine vrj's that depend on species modified by a previous vrj
    if havevrjs
        depgraph = get_depgraph(rs)
        visited = falses(length(isvrjvec))
        for (i, isvrj) in enumerate(isvrjvec)
            if isvrj && !visited[i]
                # dfs from the vrj node to propagate vrj classification
                dfs_mark!(isvrjvec, visited, depgraph, i)
            end
        end
    end

    for (i, rx) in enumerate(rxs)
        empty!(rxvars)
        (rx.rate isa Symbolic) && get_variables!(rxvars, rx.rate)

        isvrj = isvrjvec[i]
        if (!isvrj) && ismassaction(rx, rs; rxvars, haveivdep = false, unknownset)
            push!(meqs, makemajump(rx; combinatoric_ratelaw = combinatoric_ratelaws))
        else
            rl = jumpratelaw(rx; combinatoric_ratelaw = combinatoric_ratelaws)
            affect = Vector{Equation}()
            for (spec, stoich) in rx.netstoich
                # don't change species that are constant or BCs
                (!drop_dynamics(spec)) && push!(affect, spec ~ spec + stoich)
            end
            if isvrj
                push!(veqs, VariableRateJump(rl, affect))
            else
                push!(ceqs, ConstantRateJump(rl, affect))
            end
        end
    end
    vcat(meqs, ceqs, veqs)
end

### Equation Coupling ###

# merge constraint components with the ReactionSystem components
# also handles removing BC and constant species
function addconstraints!(eqs, rs::ReactionSystem, ists, ispcs; remove_conserved = false)
    # if there are BC species, put them after the independent species
    rssts = get_unknowns(rs)
    sts = any(isbc, rssts) ? vcat(ists, filter(isbc, rssts)) : ists
    ps = get_ps(rs)

    # make dependent species observables and add conservation constants as parameters
    if remove_conserved
        nps = get_networkproperties(rs)

        # add the conservation constants as parameters and set their values
        ps = copy(ps)
        push!(ps, nps.conservedconst)
        defs = copy(MT.defaults(rs))

        # add the dependent species as observed
        obs = copy(MT.observed(rs))
        append!(obs, nps.conservedeqs)
    else
        defs = MT.defaults(rs)
        obs = MT.observed(rs)
    end

    ceqs = Equation[eq for eq in get_eqs(rs) if eq isa Equation]
    if !isempty(ceqs)
        if remove_conserved
            @info """
                  Be careful mixing ODEs or algebraic equations and elimination of
                  conservation laws. Catalyst does not check that the conserved equations
                  still hold for the final coupled system of equations. Consider using
                  `remove_conserved = false` and instead calling
                  ModelingToolkit.structural_simplify to simplify any generated ODESystem or
                  NonlinearSystem.
                  """
        end
        append!(eqs, ceqs)
    end

    eqs, sts, ps, obs, defs
end

# used by flattened systems that don't support constraint equations currently
function error_if_constraints(::Type{T}, sys::ReactionSystem) where {T <: MT.AbstractSystem}
    any(eq -> eq isa Equation, get_eqs(sys)) &&
        error("Can not convert to a system of type ", T,
            " when there are constraint equations.")
    nothing
end

### Utility ###

# Throws an error when attempting to convert a spatial system to an unsupported type.
function spatial_convert_err(rs::ReactionSystem, systype)
    isspatial(rs) && error("Conversion to $systype is not supported for spatial networks.")
end

# Finds and differentials in an expression, and sets these to 0.
function remove_diffs(expr)
    if hasnode(Symbolics.is_derivative, expr)
        return replacenode(expr, diff_2_zero)
    else
        return expr
    end
end
diff_2_zero(expr) = (Symbolics.is_derivative(expr) ? 0 : expr)

COMPLETENESS_ERROR = "A ReactionSystem must be complete before it can be converted to other system types. A ReactionSystem can be marked as complete using the `complete` function."

# Used to, when required, display a warning about conservation law removal and remake.
function check_cons_warning(remove_conserved, remove_conserved_warn)
    (remove_conserved && remove_conserved_warn) || return
    @warn "You are creating a system or problem while eliminating conserved quantities. Please note,
        due to limitations / design choices in ModelingToolkit if you use the created system to
        create a problem (e.g. an `ODEProblem`), or are directly creating a problem, you *should not*
        modify that problem's initial conditions for species (e.g. using `remake`). Changing initial
        conditions must be done by creating a new Problem from your reaction system or the
        ModelingToolkit system you converted it into with the new initial condition map.
        Modification of parameter values is still possible, *except* for the modification of any
        conservation law constants ($CONSERVED_CONSTANT_SYMBOL), which is not possible. You might
        get this warning when creating a problem directly.

        You can remove this warning by setting `remove_conserved_warn = false`."
end

### System Conversions ###

"""
```julia
Base.convert(::Type{<:ODESystem},rs::ReactionSystem)
```
Convert a [`ReactionSystem`](@ref) to an `ModelingToolkit.ODESystem`.

Keyword args and default values:
- `combinatoric_ratelaws=true` uses factorial scaling factors in calculating the rate law,
  i.e. for `2S -> 0` at rate `k` the ratelaw would be `k*S^2/2!`. Set
  `combinatoric_ratelaws=false` for a ratelaw of `k*S^2`, i.e. the scaling factor is
  ignored. Defaults to the value given when the `ReactionSystem` was constructed (which
  itself defaults to true).
- `remove_conserved=false`, if set to `true` will calculate conservation laws of the
  underlying set of reactions (ignoring constraint equations), and then apply them to reduce
  the number of equations.
- `remove_conserved_warn = true`: If `true`, if also `remove_conserved = true`, there will be
  a warning regarding limitations of modifying problems generated from the created system.
"""
function Base.convert(::Type{<:ODESystem}, rs::ReactionSystem; name = nameof(rs),
        combinatoric_ratelaws = get_combinatoric_ratelaws(rs),
        include_zero_odes = true, remove_conserved = false, remove_conserved_warn = true,
        checks = false, default_u0 = Dict(), default_p = Dict(),
        defaults = _merge(Dict(default_u0), Dict(default_p)),
        kwargs...)
    # Error checks.
    iscomplete(rs) || error(COMPLETENESS_ERROR)
    spatial_convert_err(rs::ReactionSystem, ODESystem)
    check_cons_warning(remove_conserved, remove_conserved_warn)

    fullrs = Catalyst.flatten(rs)
    remove_conserved && conservationlaws(fullrs)
    ists, ispcs = get_indep_sts(fullrs, remove_conserved)
    eqs = assemble_drift(fullrs, ispcs; combinatoric_ratelaws, remove_conserved,
        include_zero_odes)
    eqs, us, ps, obs, defs = addconstraints!(eqs, fullrs, ists, ispcs; remove_conserved)

    ODESystem(eqs, get_iv(fullrs), us, ps;
        observed = obs,
        name,
        defaults = _merge(defaults, defs),
        checks,
        continuous_events = MT.get_continuous_events(fullrs),
        discrete_events = MT.get_discrete_events(fullrs),
        kwargs...)
end

"""
```julia
Base.convert(::Type{<:NonlinearSystem},rs::ReactionSystem)
```

Convert a [`ReactionSystem`](@ref) to an `ModelingToolkit.NonlinearSystem`.

Keyword args and default values:
- `combinatoric_ratelaws=true` uses factorial scaling factors in calculating the rate law,
  i.e. for `2S -> 0` at rate `k` the ratelaw would be `k*S^2/2!`. Set
  `combinatoric_ratelaws=false` for a ratelaw of `k*S^2`, i.e. the scaling factor is
  ignored. Defaults to the value given when the `ReactionSystem` was constructed (which
  itself defaults to true).
- `remove_conserved=false`, if set to `true` will calculate conservation laws of the
  underlying set of reactions (ignoring constraint equations), and then apply them to reduce
  the number of equations.
- `remove_conserved_warn = true`: If `true`, if also `remove_conserved = true`, there will be
  a warning regarding limitations of modifying problems generated from the created system.
"""
function Base.convert(::Type{<:NonlinearSystem}, rs::ReactionSystem; name = nameof(rs),
        combinatoric_ratelaws = get_combinatoric_ratelaws(rs),
        include_zero_odes = true, remove_conserved = false, checks = false,
        remove_conserved_warn = true, default_u0 = Dict(), default_p = Dict(),
        defaults = _merge(Dict(default_u0), Dict(default_p)),
        all_differentials_permitted = false, kwargs...)
    # Error checks.
    iscomplete(rs) || error(COMPLETENESS_ERROR)
    spatial_convert_err(rs::ReactionSystem, NonlinearSystem)
    check_cons_warning(remove_conserved, remove_conserved_warn)
    if !isautonomous(rs)
        error("Attempting to convert a non-autonomous `ReactionSystem` (e.g. where some rate depend on $(get_iv(rs))) to a `NonlinearSystem`. This is not possible. if you are intending to compute system steady states, consider creating and solving a `SteadyStateProblem.")
    end

    # Generates system equations.
    fullrs = Catalyst.flatten(rs)
    remove_conserved && conservationlaws(fullrs)
    ists, ispcs = get_indep_sts(fullrs, remove_conserved)
    eqs = assemble_drift(fullrs, ispcs; combinatoric_ratelaws, remove_conserved,
        as_odes = false, include_zero_odes)
    eqs, us, ps, obs, defs = addconstraints!(eqs, fullrs, ists, ispcs; remove_conserved)

    # Makes modifications to handle conservation laws. Currently requires special consideration 
    # due to MTK updates. Long-term, hopefully we can have a unified solution across all systems.
    # This, current, NonlinearSystem solution is based on https://github.com/SciML/ModelingToolkit.jl/issues/3458#issuecomment-2725487268.
    eqs, obs, initialization_eqs = handle_nlsys_cons_laws(rs, eqs, obs, remove_conserved)
    us = union(species(rs), us)

    # Throws a warning if there are differential equations in non-standard format.
    # Next, sets all differential terms to `0`.
    all_differentials_permitted || nonlinear_convert_differentials_check(rs)
    eqs = [remove_diffs(eq.lhs) ~ remove_diffs(eq.rhs) for eq in eqs]

    NonlinearSystem(eqs, us, ps;
        name,
        observed = obs, initialization_eqs,
        defaults = _merge(defaults, defs),
        checks,
        kwargs...)
end

# If conservation laws have been eliminated, update the equations and observables to reflect this.
# Also creates the `initialization_eqs` vector that is provided to the `NonlinearSystem` constructor.
function handle_nlsys_cons_laws(rs::ReactionSystem, eqs, obs, remove_conserved)
    # If `remove_conserved = false`, return input without modification. Else, split observables
    # into normal ones and conservation law ones.
    remove_conserved || (return eqs, obs, Vector{Equation}())
    conseqs = obs[end - Catalyst.get_networkproperties(rs).nullity + 1:end]
    obs = obs[1:end - Catalyst.get_networkproperties(rs).nullity]

    # Adds the conservation laws to the equations, and their modified version to `initialization_eqs`.
    eqs = [eqs; conseqs]
    u0_ps_dict = Dict(u => Initial(u) for u in species(rs))
    initialization_eqs = [Symbolics.substitute(conseq, u0_ps_dict) for conseq in conseqs]
    return eqs, obs, initialization_eqs
end

# Ideally, when `ReactionSystem`s are converted to `NonlinearSystem`s, any coupled ODEs should be
# on the form D(X) ~ ..., where lhs is the time derivative w.r.t. a single variable, and the rhs
# does not contain any differentials. If this is not the case, we throw a warning to let the user
# know that they should be careful.
function nonlinear_convert_differentials_check(rs::ReactionSystem)
    for eq in filter(is_diff_equation, equations(rs))
        # For each differential equation, checks in order:
        # If there is a differential on the right hand side.
        # If the lhs is not on the form D(...).
        # If the lhs upper level function is not a differential w.r.t. time.
        # If the content of the differential is not a variable (and nothing more).
        # If either of this is a case, throws the warning.
        if hasnode(Symbolics.is_derivative, eq.rhs) ||
           !Symbolics.is_derivative(eq.lhs) ||
           !isequal(Symbolics.operation(eq.lhs), Differential(get_iv(rs))) ||
           (length(arguments(eq.lhs)) != 1) ||
           !any(isequal(arguments(eq.lhs)[1]), nonspecies(rs))
            error("You are attempting to convert a `ReactionSystem` coupled with differential equations to a `NonlinearSystem`. However, some of these differentials are not of the form `D(x) ~ ...` where:
                    (1) The left-hand side is a differential of a single variable with respect to the time independent variable, and
                    (2) The right-hand side does not contain any differentials.
                This is generally not permitted.

                If you still would like to perform this conversion, please use the `all_differentials_permitted = true` option. In this case, all differentials will be set to `0`.
                However, it is recommended to proceed with caution to ensure that the produced nonlinear equation makes sense for your intended application."
            )
        end
    end
end

"""
```julia
Base.convert(::Type{<:SDESystem},rs::ReactionSystem)
```

Convert a [`ReactionSystem`](@ref) to an `ModelingToolkit.SDESystem`.

Notes:
- `combinatoric_ratelaws=true` uses factorial scaling factors in calculating the rate law,
  i.e. for `2S -> 0` at rate `k` the ratelaw would be `k*S^2/2!`. Set
  `combinatoric_ratelaws=false` for a ratelaw of `k*S^2`, i.e. the scaling factor is
  ignored. Defaults to the value given when the `ReactionSystem` was constructed (which
  itself defaults to true).
- `remove_conserved=false`, if set to `true` will calculate conservation laws of the
  underlying set of reactions (ignoring constraint equations), and then apply them to reduce
  the number of equations.
- `remove_conserved_warn = true`: If `true`, if also `remove_conserved = true`, there will be
  a warning regarding limitations of modifying problems generated from the created system.
"""
function Base.convert(::Type{<:SDESystem}, rs::ReactionSystem;
        name = nameof(rs), combinatoric_ratelaws = get_combinatoric_ratelaws(rs),
        include_zero_odes = true, checks = false, remove_conserved = false,
        remove_conserved_warn = true, default_u0 = Dict(), default_p = Dict(),
        defaults = _merge(Dict(default_u0), Dict(default_p)),
        kwargs...)
    # Error checks.
    iscomplete(rs) || error(COMPLETENESS_ERROR)
    spatial_convert_err(rs::ReactionSystem, SDESystem)
    check_cons_warning(remove_conserved, remove_conserved_warn)

    flatrs = Catalyst.flatten(rs)

    remove_conserved && conservationlaws(flatrs)
    ists, ispcs = get_indep_sts(flatrs, remove_conserved)
    eqs = assemble_drift(flatrs, ispcs; combinatoric_ratelaws, include_zero_odes,
        remove_conserved)
    noiseeqs = assemble_diffusion(flatrs, ists, ispcs;
        combinatoric_ratelaws, remove_conserved)
    eqs, us, ps, obs, defs = addconstraints!(eqs, flatrs, ists, ispcs; remove_conserved)

    if any(isbc, get_unknowns(flatrs))
        @info "Boundary condition species detected. As constraint equations are not currently supported when converting to SDESystems, the resulting system will be undetermined. Consider using constant species instead."
    end

    SDESystem(eqs, noiseeqs, get_iv(flatrs), us, ps;
        observed = obs,
        name,
        defaults = defs,
        checks,
        continuous_events = MT.get_continuous_events(flatrs),
        discrete_events = MT.get_discrete_events(flatrs),
        kwargs...)
end

"""
```julia
Base.convert(::Type{<:JumpSystem},rs::ReactionSystem; combinatoric_ratelaws=true)
```

Convert a [`ReactionSystem`](@ref) to an `ModelingToolkit.JumpSystem`.

Notes:
- `combinatoric_ratelaws=true` uses binomials in calculating the rate law, i.e. for `2S ->
  0` at rate `k` the ratelaw would be `k*S*(S-1)/2`. If `combinatoric_ratelaws=false` then
  the ratelaw is `k*S*(S-1)`, i.e. the rate law is not normalized by the scaling factor.
  Defaults to the value given when the `ReactionSystem` was constructed (which itself
  defaults to true).
- Does not currently support `ReactionSystem`s that include coupled algebraic or
  differential equations.
- Does not currently support continuous events as these are not supported by
  `ModelingToolkit.JumpSystems`.
"""
function Base.convert(::Type{<:JumpSystem}, rs::ReactionSystem; name = nameof(rs),
        combinatoric_ratelaws = get_combinatoric_ratelaws(rs),
        remove_conserved = nothing, checks = false,
        default_u0 = Dict(), default_p = Dict(),
        defaults = _merge(Dict(default_u0), Dict(default_p)),
        kwargs...)
    iscomplete(rs) || error(COMPLETENESS_ERROR)
    spatial_convert_err(rs::ReactionSystem, JumpSystem)
    (remove_conserved !== nothing) &&
        throw(ArgumentError("Catalyst does not support removing conserved species when converting to JumpSystems."))

    flatrs = Catalyst.flatten(rs)
    error_if_constraints(JumpSystem, flatrs)

    (length(MT.continuous_events(flatrs)) > 0) &&
        (@warn "continuous_events will be dropped as they are not currently supported by JumpSystems.")

    eqs = assemble_jumps(flatrs; combinatoric_ratelaws)

    # handle BC species
    sts, ispcs = get_indep_sts(flatrs)
    any(isbc, get_unknowns(flatrs)) && (sts = vcat(sts, filter(isbc, get_unknowns(flatrs))))
    ps = get_ps(flatrs)

    JumpSystem(eqs, get_iv(flatrs), sts, ps;
        observed = MT.observed(flatrs),
        name,
        defaults = _merge(defaults, MT.defaults(flatrs)),
        checks,
        discrete_events = MT.discrete_events(flatrs),
        kwargs...)
end

### Problems ###

# ODEProblem from AbstractReactionNetwork
function DiffEqBase.ODEProblem(rs::ReactionSystem, u0, tspan,
        p = DiffEqBase.NullParameters(), args...;
        check_length = false, name = nameof(rs),
        combinatoric_ratelaws = get_combinatoric_ratelaws(rs),
        include_zero_odes = true, remove_conserved = false, remove_conserved_warn = true,
        checks = false, structural_simplify = false, kwargs...)
    osys = convert(ODESystem, rs; name, combinatoric_ratelaws, include_zero_odes, checks,
        remove_conserved, remove_conserved_warn)

    # Handles potential differential algebraic equations (which requires `structural_simplify`).
    if structural_simplify
        osys = MT.structural_simplify(osys)
    elseif has_alg_equations(rs)
        error("The input ReactionSystem has algebraic equations. This requires setting `structural_simplify=true` within `ODEProblem` call.")
    else
        osys = complete(osys)
    end

    return ODEProblem(osys, u0, tspan, p, args...; check_length, kwargs...)
end

# NonlinearProblem from AbstractReactionNetwork
function DiffEqBase.NonlinearProblem(rs::ReactionSystem, u0,
        p = DiffEqBase.NullParameters(), args...;
        name = nameof(rs), include_zero_odes = true,
        combinatoric_ratelaws = get_combinatoric_ratelaws(rs),
        remove_conserved = false, remove_conserved_warn = true, checks = false,
<<<<<<< HEAD
        check_length = false, structural_simplify = remove_conserved, 
        all_differentials_permitted = false,  kwargs...)
    u0map = symmap_to_varmap(rs, u0)
    pmap = symmap_to_varmap(rs, p)
    nlsys = convert(NonlinearSystem, rs; name, combinatoric_ratelaws, include_zero_odes,
        checks, all_differentials_permitted, remove_conserved, remove_conserved_warn)
    nlsys = structural_simplify ? MT.structural_simplify(nlsys) : complete(nlsys)
    return NonlinearProblem(nlsys, u0map, pmap, args...; check_length,
=======
        check_length = false, all_differentials_permitted = false, kwargs...)
    nlsys = convert(NonlinearSystem, rs; name, combinatoric_ratelaws, include_zero_odes,
        checks, all_differentials_permitted, remove_conserved, remove_conserved_warn)
    nlsys = complete(nlsys)
    return NonlinearProblem(nlsys, u0, p, args...; check_length,
>>>>>>> 00138185
        kwargs...)
end

# SDEProblem from AbstractReactionNetwork
function DiffEqBase.SDEProblem(rs::ReactionSystem, u0, tspan,
        p = DiffEqBase.NullParameters(), args...;
        name = nameof(rs), combinatoric_ratelaws = get_combinatoric_ratelaws(rs),
        include_zero_odes = true, checks = false, check_length = false, remove_conserved = false,
        remove_conserved_warn = true, structural_simplify = false, kwargs...)
    sde_sys = convert(SDESystem, rs; name, combinatoric_ratelaws,
        include_zero_odes, checks, remove_conserved, remove_conserved_warn)

    # Handles potential differential algebraic equations (which requires `structural_simplify`).
    if structural_simplify
        (sde_sys = MT.structural_simplify(sde_sys))
    elseif has_alg_equations(rs)
        error("The input ReactionSystem has algebraic equations. This requires setting `structural_simplify=true` within `ODEProblem` call.")
    else
        sde_sys = complete(sde_sys)
    end

    p_matrix = zeros(length(get_unknowns(sde_sys)), numreactions(rs))
    return SDEProblem(sde_sys, u0, tspan, p, args...; check_length,
        noise_rate_prototype = p_matrix, kwargs...)
end

"""
$(TYPEDEF)

Inputs for a JumpProblem from a given `ReactionSystem`.

# Fields
$(FIELDS)
"""
struct JumpInputs{S <: MT.JumpSystem, T <: SciMLBase.AbstractODEProblem}
    """The `JumpSystem` to define the problem over"""
    sys::S
    """The problem the JumpProblem should be defined over, for example DiscreteProblem"""
    prob::T
end

"""
    jumpinput = JumpInputs(rs::ReactionSystem, u0, tspan,
                    p = DiffEqBase.NullParameters;
                    name = nameof(rs),
                    combinatoric_ratelaws = get_combinatoric_ratelaws(rs),
                    checks = false, kwargs...)

    Constructs the input to build a JumpProblem for the given reaction system.

Example:
```julia
using Catalyst, OrdinaryDiffEqTsit5, JumpProcesses, Plots
rn = @reaction_network begin
    k*(1 + sin(t)), 0 --> A
end
jinput = JumpInputs(rn, [:A => 0], (0.0, 10.0), [:k => .5])
@assert jinput.prob isa ODEProblem
jprob = JumpProblem(jinput)
sol = solve(jprob, Tsit5())
plot(sol, idxs = :A)

rn = @reaction_network begin
    k, 0 --> A
end
jinput = JumpInputs(rn, [:A => 0], (0.0, 10.0), [:k => .5])
@assert jinput.prob isa DiscreteProblem
jprob = JumpProblem(jinput)
sol = solve(jprob)
plot(sol, idxs = :A)
```
"""
function JumpInputs(rs::ReactionSystem, u0, tspan, p = DiffEqBase.NullParameters();
        name = nameof(rs), combinatoric_ratelaws = get_combinatoric_ratelaws(rs),
        checks = false, kwargs...)
    jsys = complete(convert(JumpSystem, rs; name, combinatoric_ratelaws, checks))
    if MT.has_variableratejumps(jsys)
        prob = ODEProblem(jsys, u0, tspan, p; kwargs...)
    else
        prob = DiscreteProblem(jsys, u0, tspan, p; kwargs...)
    end
    JumpInputs(jsys, prob)
end

function Base.summary(io::IO, jinputs::JumpInputs)
    type_color, no_color = SciMLBase.get_colorizers(io)
    print(io,
        type_color, nameof(typeof(jinputs)),
        no_color, " storing", "\n",
        no_color, "  JumpSystem: ", type_color, nameof(jinputs.sys), "\n",
        no_color, "  Problem type: ", type_color, nameof(typeof(jinputs.prob)))
end

function Base.show(io::IO, mime::MIME"text/plain", jinputs::JumpInputs)
    summary(io, jinputs)
end

# DiscreteProblem from AbstractReactionNetwork
function DiffEqBase.DiscreteProblem(rs::ReactionSystem, u0, tspan::Tuple,
        p = DiffEqBase.NullParameters(), args...;
        name = nameof(rs),
        combinatoric_ratelaws = get_combinatoric_ratelaws(rs),
        checks = false, kwargs...)
    jsys = convert(JumpSystem, rs; name, combinatoric_ratelaws, checks)
    jsys = complete(jsys)
    return DiscreteProblem(jsys, u0, tspan, p, args...; kwargs...)
end

# JumpProblem from AbstractReactionNetwork
function JumpProcesses.JumpProblem(rs::ReactionSystem, prob,
        aggregator = JumpProcesses.NullAggregator(); name = nameof(rs),
        combinatoric_ratelaws = get_combinatoric_ratelaws(rs),
        checks = false, kwargs...)
    jsys = convert(JumpSystem, rs; name, combinatoric_ratelaws, checks)
    jsys = complete(jsys)
    return JumpProblem(jsys, prob, aggregator; kwargs...)
end

# JumpProblem for JumpInputs
function JumpProcesses.JumpProblem(jinputs::JumpInputs,
        agg::JumpProcesses.AbstractAggregatorAlgorithm = JumpProcesses.NullAggregator();
        kwargs...)
    JumpProblem(jinputs.sys, jinputs.prob, agg; kwargs...)
end

# SteadyStateProblem from AbstractReactionNetwork
function DiffEqBase.SteadyStateProblem(rs::ReactionSystem, u0,
        p = DiffEqBase.NullParameters(), args...;
        check_length = false, name = nameof(rs),
        combinatoric_ratelaws = get_combinatoric_ratelaws(rs),
        remove_conserved = false, remove_conserved_warn = true, include_zero_odes = true,
        checks = false, structural_simplify = false, kwargs...)
    osys = convert(ODESystem, rs; name, combinatoric_ratelaws, include_zero_odes, checks,
        remove_conserved, remove_conserved_warn)

    # Handles potential differential algebraic equations (which requires `structural_simplify`).
    if structural_simplify
        (osys = MT.structural_simplify(osys))
    elseif has_alg_equations(rs)
        error("The input ReactionSystem has algebraic equations. This requires setting `structural_simplify=true` within `ODEProblem` call.")
    else
        osys = complete(osys)
    end

    return SteadyStateProblem(osys, u0, p, args...; check_length, kwargs...)
end

### Symbolic Variable/Symbol Conversions ###

# convert symbol of the form :sys.a.b.c to a symbolic a.b.c
function _symbol_to_var(sys, sym)
    if hasproperty(sys, sym)
        var = getproperty(sys, sym, namespace = false)
    else
        strs = split(String(sym), ModelingToolkit.NAMESPACE_SEPARATOR)   # need to check if this should be split of not!!!
        if length(strs) > 1
            var = getproperty(sys, Symbol(strs[1]), namespace = false)
            for str in view(strs, 2:length(strs))
                var = getproperty(var, Symbol(str), namespace = true)
            end
        else
            throw(ArgumentError("System $(nameof(sys)): variable $sym does not exist"))
        end
    end
    var
end

"""
    symmap_to_varmap(sys, symmap)

Given a system and map of `Symbol`s to values, generates a map from
corresponding symbolic variables/parameters to the values that can be used to
pass initial conditions and parameter mappings.

For example,
```julia
sir = @reaction_network sir begin
    β, S + I --> 2I
    ν, I --> R
end
subsys = @reaction_network subsys begin
    k, A --> B
end
@named sys = compose(sir, [subsys])
```
gives
```
Model sys with 3 equations
Unknowns (5):
  S(t)
  I(t)
  R(t)
  subsys₊A(t)
  subsys₊B(t)
Parameters (3):
  β
  ν
  subsys₊k
```
to specify initial condition and parameter mappings from *symbols* we can use
```julia
symmap = [:S => 1.0, :I => 1.0, :R => 1.0, :subsys₊A => 1.0, :subsys₊B => 1.0]
u0map  = symmap_to_varmap(sys, symmap)
pmap   = symmap_to_varmap(sys, [:β => 1.0, :ν => 1.0, :subsys₊k => 1.0])
```
`u0map` and `pmap` can then be used as input to various problem types.

Notes:
- Any `Symbol`, `sym`, within `symmap` must be a valid field of `sys`. i.e.
  `sys.sym` must be defined.
"""
function symmap_to_varmap(sys, symmap::Tuple)
    if all(p -> p isa Pair{Symbol}, symmap)
        return ((_symbol_to_var(sys, sym) => val for (sym, val) in symmap)...,)
    else  # if not all entries map a symbol to value pass through
        return symmap
    end
end

function symmap_to_varmap(sys, symmap::AbstractArray{Pair{Symbol, T}}) where {T}
    [_symbol_to_var(sys, sym) => val for (sym, val) in symmap]
end

function symmap_to_varmap(sys, symmap::Dict{Symbol, T}) where {T}
    Dict(_symbol_to_var(sys, sym) => val for (sym, val) in symmap)
end

# don't permute any other types and let varmap_to_vars handle erroring
symmap_to_varmap(sys, symmap) = symmap
#error("symmap_to_varmap requires a Dict, AbstractArray or Tuple to map Symbols to values.")

### Other Conversion-related Functions ###

# the following function is adapted from SymbolicUtils.jl v.19
# later on (Spetember 2023) modified by Torkel and Shashi (now assumes input not on polynomial form, which is handled elsewhere, previous version failed in these cases anyway).
# Copyright (c) 2020: Shashi Gowda, Yingbo Ma, Mason Protter, Julia Computing.
# MIT license
"""
    to_multivariate_poly(polyeqs::AbstractVector{BasicSymbolic{Real}})

Convert the given system of polynomial equations to multivariate polynomial representation.
For example, this can be used in HomotopyContinuation.jl functions.
"""
function to_multivariate_poly(polyeqs::AbstractVector{Symbolics.BasicSymbolic{Real}})
    @assert length(polyeqs)>=1 "At least one expression must be passed to `multivariate_poly`."

    pvar2sym, sym2term = SymbolicUtils.get_pvar2sym(), SymbolicUtils.get_sym2term()
    ps = map(polyeqs) do x
        if iscall(x) && operation(x) == (/)
            error("We should not be able to get here, please contact the package authors.")
        else
            PolyForm(x, pvar2sym, sym2term).p
        end
    end

    ps
end<|MERGE_RESOLUTION|>--- conflicted
+++ resolved
@@ -753,23 +753,12 @@
         name = nameof(rs), include_zero_odes = true,
         combinatoric_ratelaws = get_combinatoric_ratelaws(rs),
         remove_conserved = false, remove_conserved_warn = true, checks = false,
-<<<<<<< HEAD
         check_length = false, structural_simplify = remove_conserved, 
         all_differentials_permitted = false,  kwargs...)
-    u0map = symmap_to_varmap(rs, u0)
-    pmap = symmap_to_varmap(rs, p)
     nlsys = convert(NonlinearSystem, rs; name, combinatoric_ratelaws, include_zero_odes,
         checks, all_differentials_permitted, remove_conserved, remove_conserved_warn)
     nlsys = structural_simplify ? MT.structural_simplify(nlsys) : complete(nlsys)
-    return NonlinearProblem(nlsys, u0map, pmap, args...; check_length,
-=======
-        check_length = false, all_differentials_permitted = false, kwargs...)
-    nlsys = convert(NonlinearSystem, rs; name, combinatoric_ratelaws, include_zero_odes,
-        checks, all_differentials_permitted, remove_conserved, remove_conserved_warn)
-    nlsys = complete(nlsys)
-    return NonlinearProblem(nlsys, u0, p, args...; check_length,
->>>>>>> 00138185
-        kwargs...)
+    return NonlinearProblem(nlsys, u0, p, args...; check_length, kwargs...)
 end
 
 # SDEProblem from AbstractReactionNetwork
