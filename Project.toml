name = "Catalyst"
uuid = "479239e8-5488-4da2-87a7-35f2df7eef83"
version = "14.4.1"

[deps]
Combinatorics = "861a8166-3701-5b0c-9a16-15d98fcdc6aa"
DataStructures = "864edb3b-99cc-5e75-8d2d-829cb0a9cfe8"
DiffEqBase = "2b5f629d-d688-5b77-993f-72d75c75574e"
DocStringExtensions = "ffbed154-4ef7-542d-bbb7-c09d3a79fcae"
DynamicPolynomials = "7c1d4256-1411-5781-91ec-d7bc3513ac07"
DynamicQuantities = "06fc5a27-2a28-4c7c-a15d-362465fb6821"
Graphs = "86223c79-3864-5bf0-83f7-82e725a168b6"
JumpProcesses = "ccbc3e58-028d-4f4c-8cd5-9ae44345cda5"
LaTeXStrings = "b964fa9f-0449-5b57-a5c2-d3ea65f4040f"
Latexify = "23fbe1c1-3f47-55db-b15f-69d7ec21a316"
LinearAlgebra = "37e2e46d-f89d-539d-b4ee-838fcccc9c8e"
MacroTools = "1914dd2f-81c6-5fcd-8719-6d5c9610ff09"
ModelingToolkit = "961ee093-0014-501f-94e3-6117800e7a78"
Parameters = "d96e819e-fc66-5662-9728-84c9c7592b0a"
Reexport = "189a3867-3050-52da-a836-e630ba90ab69"
Requires = "ae029012-a4dd-5104-9daa-d747884805df"
RuntimeGeneratedFunctions = "7e49a35a-f44a-4d26-94aa-eba1b4ca6b47"
SciMLBase = "0bca4576-84f4-4d90-8ffe-ffa030f20462"
Setfield = "efcf1570-3423-57d1-acb7-fd33fddbac46"
SparseArrays = "2f01184e-e22b-5df5-ae63-d93ebab69eaf"
SymbolicUtils = "d1185830-fcd6-423d-90d6-eec64667417b"
Symbolics = "0c5d862f-8b57-4792-8d23-62f2024744c7"
Unitful = "1986cc42-f94f-5a68-af5c-568840ba703d"

[weakdeps]
BifurcationKit = "0f109fa4-8a5d-4b75-95aa-f515264e7665"
CairoMakie = "13f3f980-e62b-5c42-98c6-ff1f3baf88f0"
GraphMakie = "1ecd5474-83a3-4783-bb4f-06765db800d2"
HomotopyContinuation = "f213a82b-91d6-5c5d-acf7-10f1c761b327"
Makie = "ee78f7c6-11fb-53f2-987a-cfe4a2b5a57a"
NetworkLayout = "46757867-2c16-5918-afeb-47bfcb05e46a"

[extensions]
CatalystBifurcationKitExtension = "BifurcationKit"
CatalystCairoMakieExtension = "CairoMakie"
CatalystGraphMakieExtension = ["GraphMakie", "NetworkLayout", "Makie"]
CatalystHomotopyContinuationExtension = "HomotopyContinuation"

[compat]
BifurcationKit = "0.4.4"
CairoMakie = "0.12, 0.13"
Combinatorics = "1.0.2"
DataStructures = "0.18"
DiffEqBase = "6.159.0"
DocStringExtensions = "0.8, 0.9"
DynamicPolynomials = "0.5, 0.6"
DynamicQuantities = "0.13.2, 1"
GraphMakie = "0.5"
Graphs = "1.4"
HomotopyContinuation = "2.9"
JumpProcesses = "9.13.2"
LaTeXStrings = "1.3.0"
Latexify = "0.16.6"
MacroTools = "0.5.5"
<<<<<<< HEAD
ModelingToolkit = "9.64"
=======
Makie = "0.22.1"
ModelingToolkit = "< 9.60"
>>>>>>> 40953ac5
NetworkLayout = "0.4.7"
Parameters = "0.12"
Reexport = "0.2, 1.0"
Requires = "1.0"
RuntimeGeneratedFunctions = "0.5.12"
SciMLBase = "2.57.2"
Setfield = "1"
SymbolicUtils = "3.8.1"
Symbolics = "6.22"
Unitful = "1.12.4"
julia = "1.10"

[extras]
DiffEqCallbacks = "459566f4-90b8-5000-8ac3-15dfb0a30def"
DomainSets = "5b8099bc-c8ec-5219-889f-1d9e522a28bf"
LinearAlgebra = "37e2e46d-f89d-539d-b4ee-838fcccc9c8e"
Logging = "56ddb016-857b-54e1-b83d-db4d58db5568"
NonlinearSolve = "8913a72c-1f9b-4ce2-8d82-65094dcecaec"
OrdinaryDiffEqBDF = "6ad6398a-0878-4a85-9266-38940aa047c8"
OrdinaryDiffEqDefault = "50262376-6c5a-4cf5-baba-aaf4f84d72d7"
OrdinaryDiffEqRosenbrock = "43230ef6-c299-4910-a778-202eb28ce4ce"
OrdinaryDiffEqTsit5 = "b1df2697-797e-41e3-8120-5422d3b24e4a"
OrdinaryDiffEqVerner = "79d7bb75-1356-48c1-b8c0-6832512096c2"
Pkg = "44cfe95a-1eb2-52ea-b672-e2afdf69b78f"
Plots = "91a5bcdd-55d7-5caf-9e0b-520d859cae80"
Random = "9a3f8284-a2c9-5f02-9a11-845980a1fd5c"
SafeTestsets = "1bc83da4-3b8d-516f-aca4-4fe02f6d838f"
SciMLBase = "0bca4576-84f4-4d90-8ffe-ffa030f20462"
SciMLNLSolve = "e9a6253c-8580-4d32-9898-8661bb511710"
StableRNGs = "860ef19b-820b-49d6-a774-d7a799459cd3"
StaticArrays = "90137ffa-7385-5640-81b9-e52037218182"
Statistics = "10745b16-79ce-11e8-11f9-7d13ad32a3b2"
SteadyStateDiffEq = "9672c7b4-1e72-59bd-8a11-6ac3964bc41f"
StochasticDiffEq = "789caeaf-c7a9-5a7d-9973-96adeb23e2a0"
Test = "8dfed614-e22c-5e08-85e1-65c5234f0b40"
Unitful = "1986cc42-f94f-5a68-af5c-568840ba703d"

[targets]
test = ["DiffEqCallbacks", "DomainSets", "Logging", "NonlinearSolve", "OrdinaryDiffEqBDF", "OrdinaryDiffEqDefault", "OrdinaryDiffEqRosenbrock", "OrdinaryDiffEqTsit5", "OrdinaryDiffEqVerner", "Pkg", "Plots", "Random", "SafeTestsets", "SciMLBase", "SciMLNLSolve", "StableRNGs", "StaticArrays", "Statistics", "SteadyStateDiffEq", "StochasticDiffEq", "Test", "Unitful"]<|MERGE_RESOLUTION|>--- conflicted
+++ resolved
@@ -57,12 +57,8 @@
 LaTeXStrings = "1.3.0"
 Latexify = "0.16.6"
 MacroTools = "0.5.5"
-<<<<<<< HEAD
-ModelingToolkit = "9.64"
-=======
 Makie = "0.22.1"
-ModelingToolkit = "< 9.60"
->>>>>>> 40953ac5
+ModelingToolkit = "9.65"
 NetworkLayout = "0.4.7"
 Parameters = "0.12"
 Reexport = "0.2, 1.0"
