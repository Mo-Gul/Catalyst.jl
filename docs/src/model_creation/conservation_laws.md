# [Working with Conservation Laws](@id conservation_laws)
<<<<<<< HEAD
Catalyst can detect, and eliminate for differential-equation based models, *conserved quantities*, i.e. linear combinations of species which are conserved via the chemistry. This functionality is both automatically utilised by Catalyst (e.g. to [remove singular Jacobians during steady state computations](@ref homotopy_continuation_conservation_laws)), but is also available for users to utilise directly (e.g. to potentially [improve simulation performance](@ref ode_simulation_performance_conservation_laws)).
=======
Catalyst can detect, and eliminate for differential-equation based models, *conserved quantities*, i.e. linear combinations of species which are conserved via their chemistry. This functionality is both automatically utilised by Catalyst (e.g. to [remove singular Jacobians during steady state computations](@ref homotopy_continuation_conservation_laws)), but is also available for users to utilise directly (e.g. to potentially [improve simulation performance](@ref ode_simulation_performance_conservation_laws)).
>>>>>>> 0d6b76ab

To illustrate conserved quantities, let us consider the following [two-state](@ref basic_CRN_library_two_states) model:
```@example conservation_laws
using Catalyst
rs = @reaction_network begin
 (k₁,k₂), X₁ <--> X₂
end
```
If we simulate it, we note that while the concentrations of $X₁$ and $X₂$ change throughout the simulation, the total concentration of $X$ ($= X₁ + X₂$) is constant:
```@example conservation_laws
using OrdinaryDiffEqDefault, Plots
u0 = [:X₁ => 80.0, :X₂ => 20.0]
ps = [:k₁ => 10.0, :k₂ => 2.0]
oprob = ODEProblem(rs, u0, (0.0, 1.0), ps)
sol = solve(oprob)
plot(sol; idxs = [rs.X₁, rs.X₂, rs.X₁ + rs.X₂], label = ["X₁" "X₂" "X₁ + X₂ (a conserved quantity)"])
```
This makes sense, as while $X$ is converted between two different forms ($X₁$ and $X₂$), it is neither produced nor degraded. That is, it is a *conserved quantity*. Next, if we consider the ODE that our model generates:
```@example conservation_laws
using Latexify
latexify(rs; form = :ode)
```
we note that it essentially generates the same equation twice (i.e. $\frac{dX₁(t)}{dt} = -\frac{dX₂(t)}{dt}$). By designating our conserved quantity $X₁ + X₂ = Γ$, we can rewrite our differential equation model as a [differential-algebraic equation](https://en.wikipedia.org/wiki/Differential-algebraic_system_of_equations) (with a single differential equation and a single algebraic equation):
```math
\frac{dX₁(t)}{dt} = - k₁X₁(t) + k₂(-X₁(t) + Γ) \\
X₂(t) = -X₁(t) + Γ
```
Using Catalyst, it is possible to detect any such conserved quantities and eliminate them from the system. Here, when we convert our `ReactionSystem` to an `ODESystem`, we provide the `remove_conserved = true` argument to instruct Catalyst to perform this elimination:
```@example conservation_laws
osys = convert(ODESystem, rs; remove_conserved = true)
```
We note that the output system only contains a single (differential) equation and can hence be solved with an ODE solver. The second (algebraic) equation is stored as an [*observable*](@ref dsl_advanced_options_observables), and can be retrieved using the `observed` function:
```@example conservation_laws
observed(osys)
```
Using the `unknowns` function we can confirm that the ODE only has a single unknown variable:
```@example conservation_laws
unknowns(osys)
```
Next, using `parameters` we note that an additional (vector) parameter, `Γ` has been added to the system:
```@example conservation_laws
parameters(osys)
```
Here, Catalyst encodes all conserved quantities in a single, [vector-valued](@ref dsl_advanced_options_vector_variables), parameter called `Γ`.

Practically, the `remove_conserved = true` argument can be provided when a `ReactionSystem` is converted to an `ODEProblem`:
```@example conservation_laws
using OrdinaryDiffEqDefault, Plots
u0 = [:X₁ => 80.0, :X₂ => 20.0]
ps = [:k₁ => 10.0, :k₂ => 2.0]
oprob = ODEProblem(rs, u0, (0.0, 1.0), ps; remove_conserved = true)
nothing # hide
```
Here, while `Γ` becomes a parameter of the new system, it has a [default value](@ref dsl_advanced_options_default_vals) equal to the corresponding conservation law. Hence, its value is computed from the initial condition `[:X₁ => 80.0, :X₂ => 20.0]`, and does not need to be provided in the parameter vector. Next, we can simulate and plot our model using normal syntax:
```@example conservation_laws
sol = solve(oprob)
plot(sol)
```
!!! note
    Any species eliminated using `remove_conserved = true` will not be plotted by default. However, it can be added to the plot using [the `idxs` plotting option](@ref simulation_plotting_options). E.g. here we would use `plot(sol; idxs = [:X₁, :X₂])` to plot both species.

While `X₂` is an observable (and not unknown) of the ODE, we can [access it](@ref simulation_structure_interfacing_problems) just like if `remove_conserved = true` had not been used:
```@example conservation_laws
sol[:X₂]
```
!!! note
    Generally, `remove_conserved = true` should not change any modelling workflows. I.e. anything that works without this option should also work when an `ODEProblem` is created using `remove_conserved = true`.

!!! note
    The `remove_conserved = true` option is available when creating `SDEProblem`s, `NonlinearProblem`s, and `SteadyStateProblem`s (and their corresponding systems). However, it cannot be used when creating `JumpProblem`s.

!!! warn
    Users of the [ModelingToolkit.jl](https://github.com/SciML/ModelingToolkit.jl) package might be familiar with the `structural_simplify` function. While it can be applied to Catalyst models as well, generally, this should be avoided (as `remove_conserved` performs a similar role, but is better adapted to these models). Furthermore, applying `structural_simplify` will interfere with conservation law removal, preventing users from accessing eliminated quantities.

## [Conservation law accessor functions](@id conservation_laws_accessors)

For any given `ReactionSystem` model, we can use `conservationlaw_constants` to compute all of a system's conserved quantities:
```@example conservation_laws
conservationlaw_constants(rs)
```
Next, the `conservedequations` function can be used to compute the algebraic equations produced when a system's conserved quantities are eliminated:
```@example conservation_laws
conservedequations(rs)
```
Finally, the `conservationlaws` function yields a $m \times n$ matrix, where $n$ is a system's number of species, $m$ its number of conservation laws, and element $(i,j)$ corresponds to the copy number of the $j$th species that occurs in the $i$th conserved quantity:
```@example conservation_laws
conservationlaws(rs)
```
I.e. in this case we have a single conserved quantity, which contains a single copy each of the system's two species.

## [Updating conservation law values directly](@id conservation_laws_prob_updating)
Previously we noted that conservation law elimination adds the conservation law as a system parameter (named $Γ$). E.g. here we find it among the parameters of the ODE model generated by the previously used two-state system:
```@example conservation_laws
parameters(convert(ODESystem, rs; remove_conserved = true))
```
An advantage of this is that we can set conserved quantities's values directly in simulations. Here we simulate the model while specifying that $X₁ + X₂ = 10.0$ (and while also specifying an initial condition for $X₁$, but none for $X₂$).
```@example conservation_laws
u0 = [:X₁ => 6.0]
ps = [:k₁ => 1.0, :k₂ => 2.0, :Γ => [10.0]]
oprob = ODEProblem(rs, u0, 1.0, ps; remove_conserved = true)
sol = solve(oprob)
nothing # hide
```
Generally, for each conservation law, one can omit specifying either the conservation law constant, or one initial condition (whichever quantity is missing will be computed from the other ones). 
!!! note
    As previously mentioned, the conservation law parameter $Γ$ is a [*vector-valued* parameter](@ref dsl_advanced_options_vector_variables) with one value for each conservation law. That is why we above provide its value as a vector (`:Γ => [5.0]`). If there had been multiple conservation laws, we would provide the `:Γ` vector with one value for each of them (e.g. `:Γ => [10.0, 15.0]`).
!!! warn
    If you specify the value of a conservation law parameter, you *must not* specify the value of all species of that conservation law (this can result in an error). Instead, the value of exactly one species must be left unspecified.

Just like when we create a problem, if we [update the species (or conservation law parameter) values of `oprob`](@ref simulation_structure_interfacing_problems), the remaining ones will be recomputed to generate an accurate conservation law. E.g. here we create an `ODEProblem`, check the value of the conservation law, and then confirm that its value is updated with $X₁$.
```@example conservation_laws
u0 = [:X₁ => 6.0, :X₂ => 4.0]
ps = [:k₁ => 1.0, :k₂ => 2.0]
oprob = ODEProblem(rs, u0, 10.0, ps; remove_conserved = true)
oprob.ps[:Γ][1]
```
```@example conservation_laws
oprob = remake(oprob; u0 = [:X₁ => 16.0])
oprob.ps[:Γ][1]
```
It is also possible to update the value of $Γ$. Here, as $X₂$ is the species eliminated by the conservation law (which can be checked using `conservedequations`), $X₂$'s value will be modified to ensure that $Γ$'s new value is correct:
```@example conservation_laws
oprob = remake(oprob; p = [:Γ => [30.0]])
oprob[:X₂]
```

Generally, for a conservation law where we have:
- One (or more) non-eliminated species.
- One eliminated species.
- A conservation law parameter.
If the value of the conservation law parameter $Γ$'s value *has never been specified*, its value will be updated to accommodate changes in species values. If the conservation law parameter ($Γ$)'s value *has been specified* (either when the `ODEProblem` was created, or using `remake`), then the eliminated species's value will be updated to accommodate changes in the conservation law parameter or non-eliminated species's values. Furthermore, in this case, the value of the eliminated species *cannot be updated*. 

!!! warn
    When updating the values of problems with conservation laws it is additionally important to use `remake` (as opposed to direct indexing, e.g. setting `oprob[:X₁] = 16.0`).

### [Extracting the conservation law parameter's symbolic variable](@id conservation_laws_prob_updating_symvar)
Catalyst represents its models using the [Symbolics.jl](https://github.com/JuliaSymbolics/Symbolics.jl) computer algebraic system, something which allows the user to [form symbolic expressions of model components](@ref simulation_structure_interfacing_symbolic_representation). If you wish to extract and use the symbolic variable corresponding to a model's conserved quantities, you can use the following syntax:
```@example conservation_laws
Γ = Catalyst.get_networkproperties(rs).conservedconst
```<|MERGE_RESOLUTION|>--- conflicted
+++ resolved
@@ -1,9 +1,5 @@
 # [Working with Conservation Laws](@id conservation_laws)
-<<<<<<< HEAD
-Catalyst can detect, and eliminate for differential-equation based models, *conserved quantities*, i.e. linear combinations of species which are conserved via the chemistry. This functionality is both automatically utilised by Catalyst (e.g. to [remove singular Jacobians during steady state computations](@ref homotopy_continuation_conservation_laws)), but is also available for users to utilise directly (e.g. to potentially [improve simulation performance](@ref ode_simulation_performance_conservation_laws)).
-=======
 Catalyst can detect, and eliminate for differential-equation based models, *conserved quantities*, i.e. linear combinations of species which are conserved via their chemistry. This functionality is both automatically utilised by Catalyst (e.g. to [remove singular Jacobians during steady state computations](@ref homotopy_continuation_conservation_laws)), but is also available for users to utilise directly (e.g. to potentially [improve simulation performance](@ref ode_simulation_performance_conservation_laws)).
->>>>>>> 0d6b76ab
 
 To illustrate conserved quantities, let us consider the following [two-state](@ref basic_CRN_library_two_states) model:
 ```@example conservation_laws
