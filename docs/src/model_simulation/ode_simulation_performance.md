# [Advice for performant ODE simulations](@id ode_simulation_performance)
<<<<<<< HEAD
We have previously described how to perform ODE simulations of *chemical reaction network* (CRN) models. These simulations are typically fast and require little additional consideration. However, when a model is simulated many times (e.g. as a part of solving an inverse problem), or is very large, simulation run
times may become noticeable. Here we will give some advice on how to improve performance for these cases.
=======
We have previously described how to perform ODE simulations of *chemical reaction network* (CRN) models. These simulations are typically fast and require little additional consideration. However, when a model is simulated many times (e.g. as a part of solving an [inverse problem](@ref ref)), or is very large, simulation run times may become noticeable. Here we will give some advice on how to improve performance for these cases [^1].
>>>>>>> ea2175c9

Generally, there are few good ways to, before a simulation, determine the best options. Hence, while we below provide several options, if you face an application for which reducing run time is critical (e.g. if you need to simulate the same ODE many times), it might be required to manually trial these various options to see which yields the best performance ([BenchmarkTools.jl's](https://github.com/JuliaCI/BenchmarkTools.jl) `@btime` macro is useful for this purpose). It should be noted that the default options typically perform well, and it is primarily for large models where investigating alternative options is worthwhile. All ODE simulations of Catalyst models are performed using the OrdinaryDiffEq.jl package, [which documentation](https://docs.sciml.ai/DiffEqDocs/stable/) provides additional advice on performance.

Generally, this short checklist provides a quick guide for dealing with ODE performance:
1. If performance is not critical, use [the default solver choice](@ref ode_simulation_performance_solvers) and do not worry further about the issue.
2. If improved performance would be useful, read about solver selection (both in [this tutorial](@ref ode_simulation_performance_solvers) and [OrdinaryDiffEq's documentation](https://docs.sciml.ai/DiffEqDocs/stable/solvers/ode_solve/)) and then try a few different solvers to find one with good performance.
3. If you have a large ODE (approximately 100 variables or more), try the [various options for efficient Jacobian computation](@ref ode_simulation_performance_jacobian) (noting that some are non-trivial to use, and should only be investigated if truly required).
4. If you plan to simulate your ODE many times, try [parallelise it on CPUs or GPUs](@ref investigating) (with preference for the former, which is easier to use).

## [Regarding stiff and non-stiff problems and solvers](@id ode_simulation_performance_stiffness)
Generally, ODE problems can be categorised into [*stiff ODEs* and *non-stiff ODEs*](https://en.wikipedia.org/wiki/Stiff_equation). This categorisation is important due to stiff ODEs requiring specialised solvers. A common cause of failure to simulate an ODE is the use of a non-stiff solver for a stiff problem. There is no exact way to determine whether a given ODE is stiff or not, however, systems with several different time scales (e.g. a CRN with both slow and fast reactions) typically generate stiff ODEs.

Here we simulate the (stiff) [Brusselator](@ref basic_CRN_library_brusselator) model using the `Tsit5` solver (which is designed for non-stiff ODEs):
```@example ode_simulation_performance_1
using Catalyst, OrdinaryDiffEq, Plots

brusselator = @reaction_network begin
    A, ∅ --> X
    1, 2X + Y --> 3X
    B, X --> Y
    1, X --> ∅
end

u0 = [:X => 1.0, :Y => 0.0]
tspan = (0.0, 20.0)
ps = [:A => 400.0, :B => 2000.0]
oprob = ODEProblem(brusselator, u0, tspan, ps)

sol1 = solve(oprob, Tsit5())
plot(sol1)
nothing # hide
```
![Incomplete Brusselator Simulation](../assets/long_ploting_times/model_simulation/incomplete_brusselator_simulation.svg)

We get a warning, indicating that the simulation was terminated. Furthermore, the resulting plot ends at $t ≈ 12$, meaning that the simulation was not completed (as the simulation's endpoint is $t = 20$). Indeed, we can confirm this by checking the *return code* of the solution object:
```@example ode_simulation_performance_1
sol1.retcode
```
Next, we instead try the `Rodas5P` solver (which is designed for stiff problems):
```@example ode_simulation_performance_1
sol2 = solve(oprob, Rodas5P())
plot(sol2)
``` 
This time the simulation was successfully completed, which can be confirmed by checking the return code:
```@example ode_simulation_performance_1
sol2.retcode
``` 

Generally, ODE solvers can be divided into [*explicit* and *implicit* solvers](https://en.wikipedia.org/wiki/Explicit_and_implicit_methods). Roughly, explicit solvers are better for non-stiff problems, with implicit solvers being required for stiff problems. While we could use implicit solvers for all problems (to guarantee successful simulations irrespective of stiffness), these are typically less performant (as compared to the explicit solvers) on equations that are non-stiff. An important property of implicit solvers is that they require the *computation of a [Jacobian](https://en.wikipedia.org/wiki/Jacobian_matrix_and_determinant)* as part of their routine. This means that the various options for efficient Jacobian computation [described later in this tutorial](@ref ode_simulation_performance_jacobian) are only relevant to implicit solvers.

Finally, we should note that stiffness is not tied to the model equations only. If we change the parameter values of our previous Brusselator model to `[:A => 1.0, :B => 4.0]`, the non-stiff `Tsit5` solver can successfully simulate it.


## [ODE solver selection](@id ode_simulation_performance_solvers)
OrdinaryDiffEq implements an unusually large number of ODE solvers, with the performance of the simulation heavily depending on which one is chosen. These are provided as the second argument to the `solve` command, e.g. here we use the `Tsit5` solver to simulate a simple [birth-death process](@ref basic_CRN_library_bd):
```@example ode_simulation_performance_2
using Catalyst, OrdinaryDiffEq

bd_model = @reaction_network begin
    (p,d), 0 <--> X
end
u0 = [:X => 0.1]
tspan = (0.0, 1.0)
ps = [:p => 1.0, :d => 0.2]

oprob = ODEProblem(bd_model, u0, tspan, ps)
solve(oprob, Tsit5())
nothing # hide
``` 
If no solver argument is provided to `solve`, one is automatically selected:
```@example ode_simulation_performance_2
solve(oprob)
nothing # hide
``` 
While the default choice is typically enough for most single simulations, if performance is important, it can be worthwhile exploring the available solvers to find one that is especially suited for the given problem. A complete list of possible ODE solvers, with advice on optimal selection, can be found [here](https://docs.sciml.ai/DiffEqDocs/stable/solvers/ode_solve/). This section will give some general advice.

The most important part of solver selection is to select one appropriate for [the problem's stiffness](@ref ode_simulation_performance_stiffness). Generally, the `Tsit5` solver is good for non-stiff problems, and `Rodas5P` for stiff problems. For large stiff problems (with many species), `FBDF` can be a good choice. We can illustrate the impact of these choices by simulating our birth-death process using the `Tsit5`, `Vern7` (an explicit solver yielding [low error in the solution](@ref ode_simulation_performance_error)), `Rodas5P`, and `FBDF` solvers (benchmarking their respective performance using [BenchmarkTools.jl](https://github.com/JuliaCI/BenchmarkTools.jl)):
```julia
using BenchmarkTools
@btime solve(oprob, Tsit5())
@btime solve(oprob, Vern7())
@btime solve(oprob, Rodas5P())
@btime solve(oprob, FBDF())
```
If you perform the above benchmarks on your machine, and check the results, you will note that the fastest solver is several times faster than the slowest one (`FBDF`, which is a poor choice for this ODE).

### [Simulation error, tolerance, and solver selection](@id ode_simulation_performance_error)
Numerical ODE simulations [approximate an ODEs' continuous solutions as discrete vectors](https://en.wikipedia.org/wiki/Discrete_time_and_continuous_time). This introduces errors in the computed solution. The magnitude of these errors can be controlled by setting solver *tolerances*. By reducing the tolerance, solution errors will be reduced, however, this will also increase simulation run times. The (absolute and relative) tolerance of a solver can be tuned through the `abstol` and `reltol` arguments. Here we see how run time increases with larger tolerances:
```julia
@btime solve(oprob, Tsit5(); abstol=1e-6, reltol=1e-6)
@btime solve(oprob, Tsit5(); abstol=1e-12, reltol=1e-12)
```
It should be noted, however, that the result of the second simulation is a lot more accurate. Thus, ODE solver performance cannot be determined solely from run time, but is a composite of run
time and error. Benchmarks comparing solver performance (by plotting the run time as a function of the error) for various CRN models can be found in the [SciMLBenchmarks repository](https://docs.sciml.ai/SciMLBenchmarksOutput/stable/Bio/BCR/). 

Generally, whether solution error is a consideration depends on the application. If you want to compute the trajectory of an expensive space probe as it is sent from Earth, to slingshot Jupiter, and then reach Pluto a few years later, ensuring a minimal error will be essential. However, if you want to simulate a simple CRN to determine whether it oscillates for a given parameter set, a small error will not constitute a problem. An important aspect with regard to error is that it affects the selection of the optimal solver. E.g. if tolerance is low (generating larger errors) the `Rosenbrock23` method performs well for small, stiff, problems (again, more details can be found in [OrdinaryDiffEq's documentation](https://docs.sciml.ai/DiffEqDocs/stable/solvers/ode_solve/)).


## [Jacobian computation options for implicit solvers](@id ode_simulation_performance_jacobian)
As [previously mentioned](@ref ode_simulation_performance_stiffness), implicit ODE solvers require the computation of the system's [*Jacobian*](https://en.wikipedia.org/wiki/Jacobian_matrix_and_determinant). The reason is (roughly) that, in each time step, these solvers need to solve a non-linear equation to find the simulation's value at the next timestep (unlike explicit solvers, which compute the value at the next time step directly). Typically this is done using [the Newton-Raphson method](https://en.wikipedia.org/wiki/Newton%27s_method), which requires the Jacobian. Especially for large systems, this can be computationally expensive (and a potential strain on available memory), in which case one might consider various Jacobian-computation options (as described below). A throughout tutorial on simulating a large, stiff, ODE can be found [here](https://docs.sciml.ai/DiffEqDocs/stable/tutorials/advanced_ode_example/#stiff).

### [Building the Jacobian symbolically](@id ode_simulation_performance_symbolic_jacobian)
By default, OrdinaryDiffEq computes the Jacobian using [*automatic differentiation*](https://en.wikipedia.org/wiki/Automatic_differentiation) (however, using [*finite differences*](https://en.wikipedia.org/wiki/Finite_difference) is [also possible](https://docs.sciml.ai/DiffEqDocs/stable/features/performance_overloads/)). Since Catalyst builds its ODEs symbolically, it is able to *compute an analytic Jacobian symbolically*. Typically, this is only advantageous when you are also [using a sparse Jacobian](@ref ode_simulation_performance_sparse_jacobian).

To use this option, simply set `jac = true` when constructing an `ODEProblem`:
```@example ode_simulation_performance_3
using Catalyst, OrdinaryDiffEq

brusselator = @reaction_network begin
    A, ∅ --> X
    1, 2X + Y --> 3X
    B, X --> Y
    1, X --> ∅
end
u0 = [:X => 1.0, :Y => 0.0]
tspan = (0.0, 20.0)
ps = [:A => 10.0, :B => 40.0]

oprob = ODEProblem(brusselator, u0, tspan, ps; jac = true)
nothing # hide
```

### [Using a sparse Jacobian](@id ode_simulation_performance_sparse_jacobian)
For a system with $n$ variables, the Jacobian will be an $n\times n$ matrix. This means that, as $n$ becomes large, the Jacobian can become *very* large, potentially causing a significant strain on memory. In these cases, most Jacobian entries are typically $0$. This means that a [*sparse*](https://en.wikipedia.org/wiki/Sparse_matrix) Jacobian (rather than a *dense* one, which is the default) can be advantageous. To designate sparse Jacobian usage, simply provide the `sparse = true` option when constructing an `ODEProblem`:
```@example ode_simulation_performance_3
oprob = ODEProblem(brusselator, u0, tspan, ps; sparse = true)
nothing # hide
```

### [Linear solver selection](@id ode_simulation_performance_symbolic_jacobian_linear_solver)
When implicit solvers use e.g. the Newton-Raphson method to (at each simulation time step) solve a (typically non-linear) equation, they actually solve a linearised version of this equation. For this, they use a linear solver, the choice of which can impact performance. To specify one, we use the `linsolve` option (given to the solver function, *not* the `solve` command). E.g. to use the `KLUFactorization` linear solver (which requires loading the [LinearSolve.jl](https://github.com/SciML/LinearSolve.jl) package) we run
```@example ode_simulation_performance_3
using LinearSolve
solve(oprob, Rodas5P(linsolve = KLUFactorization()))
nothing # hide
```
A full list of potential linear solvers can be found [here](https://docs.sciml.ai/LinearSolve/dev/solvers/solvers/#Full-List-of-Methods). Typically, the default choice performs well. 

A unique approach to the linear solvers is to use a *matrix-free Newton-Krylov method*. These do not actually compute the Jacobian, but rather *the effect of multiplying it with a vector*. They are typically advantageous for large systems (with large Jacobians), and can be designated using the `KrylovJL_GMRES` linear solver:
```@example ode_simulation_performance_3
solve(oprob, Rodas5P(linsolve = KrylovJL_GMRES()))
nothing # hide
```
Since these methods do not depend on a Jacobian, certain Jacobian options (such as [computing it symbolically](@ref ode_simulation_performance_symbolic_jacobian)) are irrelevant to them. 

### [Designating preconditioners for Jacobian-free linear solvers](@id ode_simulation_performance_preconditioners)
When an implicit method solves a linear equation through an (iterative) matrix-free Newton-Krylov method, the rate of convergence depends on the numerical properties of the matrix defining the linear system. To speed up convergence, a [*preconditioner*](https://en.wikipedia.org/wiki/Preconditioner) can be applied to both sides of the linear equation, attempting to create an equation that converges faster. Preconditioners are only relevant when using matrix-free Newton-Krylov methods.

In practice, preconditioners are implemented as functions with a specific set of arguments. How to implement these is non-trivial, and we recommend reading OrdinaryDiffEq's documentation pages [here](https://docs.sciml.ai/DiffEqDocs/stable/features/linear_nonlinear/#Preconditioners:-precs-Specification) and [here](https://docs.sciml.ai/DiffEqDocs/stable/tutorials/advanced_ode_example/#Adding-a-Preconditioner). In this example, we will define an [Incomplete LU](https://en.wikipedia.org/wiki/Incomplete_LU_factorization) preconditioner (which requires the [IncompleteLU.jl](https://github.com/haampie/IncompleteLU.jl) package):
```@example ode_simulation_performance_3
using IncompleteLU
function incompletelu(W, du, u, p, t, newW, Plprev, Prprev, solverdata)
    if newW === nothing || newW
        Pl = ilu(convert(AbstractMatrix, W), τ = 50.0)
    else
        Pl = Plprev
    end
    Pl, nothing
end
nothing # hide
```
Next, `incompletelu` can be supplied to our solver using the `precs` argument:
```@example ode_simulation_performance_3
solve(oprob, Rodas5P(linsolve = KrylovJL_GMRES(), precs = incompletelu, concrete_jac = true))
nothing # hide
```
Finally, we note that when using preconditioners with a matrix-free method (like `KrylovJL_GMRES`, which is also the only case when these are relevant), the `concrete_jac = true` argument is required.

Generally, the use of preconditioners is only recommended for advanced users who are familiar with the concepts. However, for large systems, if performance is essential, they can be worth looking into.


## [Parallelisation on CPUs and GPUs](@id ode_simulation_performance_parallelisation)
Whenever an ODE is simulated a large number of times (e.g. when investigating its behaviour for different parameter values), the best way to improve performance is to [parallelise the simulation over multiple processing units](https://en.wikipedia.org/wiki/Parallel_computing). Indeed, an advantage of the Julia programming language is that it was designed after the advent of parallel computing, making it well-suited for this task. Roughly, parallelisation can be divided into parallelisation on [CPUs](https://en.wikipedia.org/wiki/Central_processing_unit) and on [GPUs](https://en.wikipedia.org/wiki/General-purpose_computing_on_graphics_processing_units). CPU parallelisation is most straightforward, while GPU parallelisation requires specialised ODE solvers (which Catalyst have access to). 

Both CPU and GPU parallelisation require first building an `EnsembleProblem` (which defines the simulations you wish to perform) and then supplying this with the correct parallelisation options. `EnsembleProblem`s have [previously been introduced in Catalyst's documentation](@ref ensemble_simulations) (but in the context of convenient bundling of similar simulations, rather than to improve performance), with a more throughout description being found in [OrdinaryDiffEq's documentation](https://docs.sciml.ai/DiffEqDocs/stable/features/ensemble/#ensemble). Finally, a general documentation of parallel computing in Julia is available [here](https://docs.julialang.org/en/v1/manual/parallel-computing/).

### [CPU parallelisation](@id ode_simulation_performance_parallelisation_CPU)
For this example (and the one for GPUs), we will consider a modified [Michaelis-Menten enzyme kinetics model](@ref basic_CRN_library_mm), which describes an enzyme ($E$) that converts a substrate ($S$) to a product ($P$):
```@example ode_simulation_performance_4
using Catalyst
mm_model = @reaction_network begin
    kB, S + E --> SE
    kD, SE --> S + E
    kP, SE --> P + E
    d, S --> ∅
end
```
The model can be simulated, showing how $P$ is produced from $S$:
```@example ode_simulation_performance_4
using OrdinaryDiffEq, Plots
u0 = [:S => 1.0, :E => 1.0, :SE => 0.0, :P => 0.0]
tspan = (0.0, 50.0)
ps = [:kB => 1.0, :kD => 0.1, :kP => 0.5, :d => 0.1]
oprob = ODEProblem(mm_model, u0, tspan, ps)
sol = solve(oprob, Tsit5())
plot(sol)
```
Due to the degradation of $S$, if the production rate is not high enough, the total amount of $P$ produced is reduced. For this tutorial, we will investigate this effect for a range of values of $kP$. This will require a large number of simulations (for various $kP$ values), which we will parallelise on CPUs (this section) and GPUs ([next section](@ref ode_simulation_performance_parallelisation_GPU)).

To parallelise our simulations, we first need to create an `EnsembleProblem`. These describe which simulations we wish to perform. The input to this is:
- The `ODEProblem` corresponds to the model simulation (`SDEProblem` and `JumpProblem`s can also be supplied, enabling the parallelisation of these problem types).
- A function, `prob_func`, describing how to modify the problem for each simulation. If we wish to simulate the same, unmodified problem, in each simulation (primarily relevant for stochastic simulations), this argument is not required.

Here, `prob_func` takes 3 arguments:
- `prob`: The problem that it modifies at the start of each individual run (which will be the same as `EnsembleProblem`'s first argument).
- `i`: The index of the specific simulation (in the array of all simulations that are performed).
- `repeat`: The repeat of a specific simulation in the array. We will not use this option in this example, however, it is discussed in more detail [here](https://docs.sciml.ai/DiffEqDocs/stable/features/ensemble/#Building-a-Problem).

and output the `ODEProblem` simulated in the i'th simulation.

Let us assume that we wish to simulate our model 100 times, for $kP = 0.01, 0.02, ..., 0.99, 1.0$. We define our `prob_func` using [`remake`](@ref simulation_structure_interfacing_problems_remake):
```@example ode_simulation_performance_4
function prob_func(prob, i, repeat) 
    return remake(prob; p = [:kP => 0.01*i])
end
nothing # hide
```
Next, we can create our `EnsembleProblem`:
```@example ode_simulation_performance_4
eprob = EnsembleProblem(oprob; prob_func)
nothing # hide
```
We can now solve our `ODEProblem` using the same syntax we would normally use to solve the original `ODEProblem`, with the exception that an additional argument, `trajectories`, is required (which denotes how many simulations should be performed).
```@example ode_simulation_performance_4
esol = solve(eprob, Tsit5(); trajectories = 100)
nothing # hide
```
To access the i'th solution we use `esol.u[i]`. To e.g. plot the 47'th solution we use:
```@example ode_simulation_performance_4
plot(esol.u[47])
```
To extract the amount of $P$ produced in each simulation, and plot this against the corresponding $kP$ value, we can use:
```@example ode_simulation_performance_4
plot(0.01:0.01:1.0, map(sol -> sol[:P][end], esol.u), xguide = "kP", yguide = "P produced", label="")
plot!(left_margin = 3Plots.Measures.mm) # hide
```

Above, we have simply used `EnsembleProblem` as a convenient interface to run a large number of similar simulations. However, these problems have the advantage that they allow the passing of an *ensemble algorithm* to the `solve` command, which describes a strategy for parallelising the simulations. By default, `EnsembleThreads` is used. This parallelises the simulations using [multithreading](https://en.wikipedia.org/wiki/Multithreading_(computer_architecture)) (parallelisation within a single process), which is typically advantageous for small problems on shared memory devices. An alternative is `EnsembleDistributed` which instead parallelises the simulations using [multiprocessing](https://en.wikipedia.org/wiki/Multiprocessing) (parallelisation across multiple processes). To do this, we simply supply this additional solver to the solve command:
```julia
esol = solve(eprob, Tsit5(), EnsembleDistributed(); trajectories = 100)
```
To utilise multiple processes, you must first give Julia access to these. You can check how many processes are available using the `nprocs` (which requires the [Distributed.jl](https://github.com/JuliaLang/Distributed.jl) package):
```julia
using Distributed
nprocs()
```
Next, more processes can be added using `addprocs`. E.g. here we add an additional 4 processes:
```julia
addprocs(4)
```
Powerful personal computers and HPC clusters typically have a large number of available additional processes that can be added to improve performance.

While `EnsembleThreads` and `EnsembleDistributed` cover the main cases, additional ensemble algorithms exist. A more throughout description of these can be found [here](https://docs.sciml.ai/DiffEqDocs/dev/features/ensemble/#EnsembleAlgorithms).

Finally, it should be noted that OrdinaryDiffEq, if additional processes are available, automatically parallelises the [linear solve part of implicit simulations](@ref ode_simulation_performance_symbolic_jacobian_linear_solver). It is thus possible to see performance improvements from adding additional processes when running single simulations, not only multiple parallelised ones (this effect is primarily noticeable for large systems with many species).

### [GPU parallelisation](@id ode_simulation_performance_parallelisation_GPU)
GPUs are different from CPUs in that they are much more restricted in what computations they can carry out. However, unlike CPUs, they are typically available in far larger numbers. Their original purpose is for rendering graphics (which typically involves solving a large number of very simple computations, something CPUs with their few, but powerful, cores are unsuited for). Recently, they have also started to be applied to other problems, such as ODE simulations. Generally, GPU parallelisation is only worthwhile when you have a very large number of parallel simulations to run (and access to good GPU resources, either locally or on a cluster).

Generally, we can parallelise `EnsembleProblem`s across several GPUs in a very similar manner to how we parallelised them across several CPUs, but by using a different ensemble algorithm (such as `EnsembleGPUArray`). However, there are some additional requirements:
- GPU parallelisation requires the [DiffEqGPU.jl](https://github.com/SciML/DiffEqGPU.jl) package.
- Depending on which GPU hardware is used, a specific back-end package has to be installed and imported (e.g. CUDA for NVIDIA's GPUs or Metal for Apple's).
- For some cases, we must use a special ODE solver supporting simulations on GPUs.

Furthermore (while not required) to receive good performance, we should also make the following adaptations:
- By default, Julia's decimal numbers are implemented as `Float64`s, however, using `Float32`s is advantageous on GPUs. Ideally, all initial conditions and parameter values should be specified using these.
- We should designate all our vectors (i.e. initial conditions and parameter values) as [static vectors](https://github.com/JuliaArrays/StaticArrays.jl).

We will assume that we are using the CUDA GPU hardware, so we will first load the [CUDA.jl](https://github.com/JuliaGPU/CUDA.jl) backend package, as well as DiffEqGPU:
```julia
using CUDA, DiffEqGPU
```
Which backend package you should use depends on your available hardware, with the alternatives being listed [here](https://docs.sciml.ai/DiffEqGPU/stable/manual/backends/).

Next, we declare our model and `ODEProblem`. However, we make all values `Float64` (by appending `f0` to them) and all vectors static (by adding `@SVector` before their declaration, something which requires the [StaticArrays](https://github.com/JuliaArrays/StaticArrays.jl) package).
```@example ode_simulation_performance_5
using Catalyst, OrdinaryDiffEq, StaticArrays

mm_model = @reaction_network begin
    kB, S + E --> SE
    kD, SE --> S + E
    kP, SE --> P + E
    d, S --> ∅
end
@unpack S, E, SE, P, kB, kD, kP, d = mm_model

using OrdinaryDiffEq, Plots
u0 = @SVector [S => 1.0f0, E => 1.0f0, SE => 0.0f0, P => 0.0f0]
tspan = (0.0f0, 50.0f0)
p = @SVector [kB => 1.0f0, kD => 0.1f0, kP => 0.5f0, d => 0.1f0]
oprob = ODEProblem(mm_model, u0, tspan, p)
nothing # hide
```
When we declare our `prob_func` and `EnsembleProblem` we need to ensure that the updated `ODEProblem` uses `Float32`:
```@example ode_simulation_performance_5
function prob_func(prob, i, repeat) 
    return remake(prob; p = [:kP => 0.0001f0*i])
end
eprob = EnsembleProblem(oprob; prob_func = prob_func)
nothing # hide
```
Here have we increased the number of simulations to 10,000, since this is a more appropriate number for GPU parallelisation (as compared to the 100 simulations we performed in our CPU example).
!!! note
    Currently, declaration of static vectors requires symbolic, rather than symbol, form for species and parameters. Hence, we here first `@unpack` these before constructing `u0` and `ps` using `@SVector`.

We can now simulate our model using a GPU-based ensemble algorithm. Currently, two such algorithms are available, `EnsembleGPUArray` and `EnsembleGPUKernel`. Their differences are that
- Only `EnsembleGPUKernel` requires arrays to be static arrays (although it is still advantageous for `EnsembleGPUArray`).
- While `EnsembleGPUArray` can use standard ODE solvers, `EnsembleGPUKernel` requires specialised versions (such as `GPUTsit5`). A list of available such solvers can be found [here](https://docs.sciml.ai/DiffEqGPU/dev/manual/ensemblegpukernel/#specialsolvers).

Generally, it is recommended to use `EnsembleGPUArray` for large models (that have at least $100$ variables), and `EnsembleGPUKernel` for smaller ones. Here we simulate our model using both approaches (noting that `EnsembleGPUKernel` requires `GPUTsit5`):
```julia
esol1 = solve(eprob, Tsit5(), EnsembleGPUArray(CUDA.CUDABackend()); trajectories = 10000)
esol2 = solve(eprob, GPUTsit5(), EnsembleGPUKernel(CUDA.CUDABackend()); trajectories = 10000)
```
Note that we have to provide the `CUDA.CUDABackend()` argument to our ensemble algorithms (to designate our GPU backend, in this case, CUDA).

Just like OrdinaryDiffEq is able to utilise parallel CPU processes to speed up the linear solve part of ODE simulations, GPUs can also be used. More details on this can be found [here](https://docs.sciml.ai/DiffEqGPU/stable/tutorials/within_method_gpu/). This is only recommended when ODEs are very large (at least 1,000 species), which is typically not the case for CRNs.

For more information on differential equation simulations on GPUs in Julia, please read [DiffEqGPU's documentation](https://docs.sciml.ai/DiffEqGPU/stable/). Furthermore, if performance is critical, [this tutorial](https://docs.sciml.ai/DiffEqGPU/stable/tutorials/lower_level_api/) provides information on how to redesign your simulation code to make it more suitable for GPU simulations.


---
## Citation
If you use GPU simulations in your research, please cite the following paper to support the authors of the DiffEqGPU package:
```
@article{utkarsh2024automated,
  title={Automated translation and accelerated solving of differential equations on multiple GPU platforms},
  author={Utkarsh, Utkarsh and Churavy, Valentin and Ma, Yingbo and Besard, Tim and Srisuma, Prakitr and Gymnich, Tim and Gerlach, Adam R and Edelman, Alan and Barbastathis, George and Braatz, Richard D and others},
  journal={Computer Methods in Applied Mechanics and Engineering},
  volume={419},
  pages={116591},
  year={2024},
  publisher={Elsevier}
}
```

---
## References
[^1]: [E. Hairer, G. Wanner, *Solving Ordinary Differential Equations II*, Springer (1996).](https://link.springer.com/book/10.1007/978-3-642-05221-7)<|MERGE_RESOLUTION|>--- conflicted
+++ resolved
@@ -1,10 +1,6 @@
 # [Advice for performant ODE simulations](@id ode_simulation_performance)
-<<<<<<< HEAD
 We have previously described how to perform ODE simulations of *chemical reaction network* (CRN) models. These simulations are typically fast and require little additional consideration. However, when a model is simulated many times (e.g. as a part of solving an inverse problem), or is very large, simulation run
-times may become noticeable. Here we will give some advice on how to improve performance for these cases.
-=======
-We have previously described how to perform ODE simulations of *chemical reaction network* (CRN) models. These simulations are typically fast and require little additional consideration. However, when a model is simulated many times (e.g. as a part of solving an [inverse problem](@ref ref)), or is very large, simulation run times may become noticeable. Here we will give some advice on how to improve performance for these cases [^1].
->>>>>>> ea2175c9
+times may become noticeable. Here we will give some advice on how to improve performance for these cases [^1].
 
 Generally, there are few good ways to, before a simulation, determine the best options. Hence, while we below provide several options, if you face an application for which reducing run time is critical (e.g. if you need to simulate the same ODE many times), it might be required to manually trial these various options to see which yields the best performance ([BenchmarkTools.jl's](https://github.com/JuliaCI/BenchmarkTools.jl) `@btime` macro is useful for this purpose). It should be noted that the default options typically perform well, and it is primarily for large models where investigating alternative options is worthwhile. All ODE simulations of Catalyst models are performed using the OrdinaryDiffEq.jl package, [which documentation](https://docs.sciml.ai/DiffEqDocs/stable/) provides additional advice on performance.
 
