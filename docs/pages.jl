--- conflicted
+++ resolved
@@ -28,13 +28,10 @@
         "model_simulation/simulation_structure_interfacing.md",
         "model_simulation/ensemble_simulations.md",
         "model_simulation/ode_simulation_performance.md",
-<<<<<<< HEAD
+        "model_simulation/sde_simulation_performance.md",
         "Model simulation examples" => Any[
             "model_simulation/examples/periodic_events_simulation.md"
         ]
-=======
-        "model_simulation/sde_simulation_performance.md"
->>>>>>> fa423366
     ],
     "Steady state analysis" => Any[
         "steady_state_functionality/homotopy_continuation.md",
