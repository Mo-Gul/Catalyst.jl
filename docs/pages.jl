pages = Any[
    "Home" => "index.md",
    "Introduction to Catalyst" => Any[
        "introduction_to_catalyst/catalyst_for_new_julia_users.md",
        "introduction_to_catalyst/introduction_to_catalyst.md",
        "introduction_to_catalyst/math_models_intro.md"
    ],
    "Model creation and properties" => Any[
        "model_creation/dsl_basics.md",
        "model_creation/dsl_advanced.md",
        "model_creation/programmatic_CRN_construction.md",
        "model_creation/compositional_modeling.md",
        "model_creation/constraint_equations.md",
        "model_creation/conservation_laws.md",
        "model_creation/parametric_stoichiometry.md",
        "model_creation/functional_parameters.md",
        "model_creation/model_file_loading_and_export.md",
        "model_creation/model_visualisation.md",
        "model_creation/reactionsystem_content_accessing.md",
        "model_creation/chemistry_related_functionality.md",
        "Examples" => Any[
            "model_creation/examples/basic_CRN_library.md",
            "model_creation/examples/programmatic_generative_linear_pathway.md",
            "model_creation/examples/hodgkin_huxley_equation.md",
            "model_creation/examples/smoluchowski_coagulation_equation.md",
            "model_creation/examples/noise_modelling_approaches.md",
        ]
    ],
    "Model simulation and visualization" => Any[
        "model_simulation/simulation_introduction.md",
        "model_simulation/simulation_plotting.md",
        "model_simulation/simulation_structure_interfacing.md",
        "model_simulation/ensemble_simulations.md",
        "model_simulation/ode_simulation_performance.md",
        "model_simulation/sde_simulation_performance.md",
        "Examples" => Any[
            "model_simulation/examples/periodic_events_simulation.md",
            "model_simulation/examples/activation_time_distribution_measurement.md",
            "model_simulation/examples/interactive_brusselator_simulation.md"
        ]
    ],
    "Network Analysis" => Any[
        "network_analysis/odes.md",
        "network_analysis/crn_theory.md",
        "network_analysis/network_properties.md"
    ],
    "Steady state analysis" => Any[
        "steady_state_functionality/homotopy_continuation.md",
        "steady_state_functionality/nonlinear_solve.md",
        "steady_state_functionality/steady_state_stability_computation.md",
        "steady_state_functionality/bifurcation_diagrams.md",
        "steady_state_functionality/dynamical_systems.md",
        "Examples" => Any[
<<<<<<< HEAD
            "steady_state_functionality/examples/nullcline_plotting.md"
=======
            "steady_state_functionality/examples/bifurcationkit_periodic_orbits.md"
            "steady_state_functionality/examples/bifurcationkit_codim2.md"
>>>>>>> 732c9352
        ]
    ],
    "Inverse problems" => Any[
        "inverse_problems/petab_ode_param_fitting.md",
        "inverse_problems/optimization_ode_param_fitting.md",
        "inverse_problems/behaviour_optimisation.md",
        "inverse_problems/structural_identifiability.md",
        "inverse_problems/global_sensitivity_analysis.md",
        "Examples" => Any[
            "inverse_problems/examples/ode_fitting_oscillation.md"
        ]
    ],
    "Spatial modelling" => Any[
        "spatial_modelling/lattice_reaction_systems.md",
        "spatial_modelling/lattice_simulation_structure_ interaction.md",
        "spatial_modelling/lattice_simulation_plotting.md",
        "spatial_modelling/spatial_ode_simulations.md",
        "spatial_modelling/spatial_jump_simulations.md"
    ],
    "FAQs" => "faqs.md",
    "API" => Any[
                 "api/core_api.md",
                 "api/network_analysis_api.md"
                ],
    "Developer Documentation" => "devdocs/dev_guide.md"
]<|MERGE_RESOLUTION|>--- conflicted
+++ resolved
@@ -51,12 +51,8 @@
         "steady_state_functionality/bifurcation_diagrams.md",
         "steady_state_functionality/dynamical_systems.md",
         "Examples" => Any[
-<<<<<<< HEAD
-            "steady_state_functionality/examples/nullcline_plotting.md"
-=======
             "steady_state_functionality/examples/bifurcationkit_periodic_orbits.md"
             "steady_state_functionality/examples/bifurcationkit_codim2.md"
->>>>>>> 732c9352
         ]
     ],
     "Inverse problems" => Any[
